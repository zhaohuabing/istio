--- conflicted
+++ resolved
@@ -229,13 +229,8 @@
 		atomic.StoreUint32(&sc.skipTokenExpireCheck, 1)
 	}()
 
-<<<<<<< HEAD
-	proxyID1 := "proxy1-id"
-	proxyID2 := "proxy2-id"
-=======
 	connID1 := "proxy1-id"
 	connID2 := "proxy2-id"
->>>>>>> 054e6c65
 	ctx := context.Background()
 
 	type expectedSecret struct {
@@ -245,20 +240,12 @@
 
 	cases := []struct {
 		addSecret       *v1.Secret
-<<<<<<< HEAD
-		proxyID         string
-=======
 		connID          string
->>>>>>> 054e6c65
 		expectedSecrets []expectedSecret
 	}{
 		{
 			addSecret: k8sTestGenericSecret,
-<<<<<<< HEAD
-			proxyID:   proxyID1,
-=======
 			connID:    connID1,
->>>>>>> 054e6c65
 			expectedSecrets: []expectedSecret{
 				{
 					exist: true,
@@ -279,11 +266,7 @@
 		},
 		{
 			addSecret: k8sTestTLSSecret,
-<<<<<<< HEAD
-			proxyID:   proxyID2,
-=======
 			connID:    connID2,
->>>>>>> 054e6c65
 			expectedSecrets: []expectedSecret{
 				{
 					exist: true,
@@ -306,11 +289,7 @@
 	for _, c := range cases {
 		fetcher.AddSecret(c.addSecret)
 		for _, es := range c.expectedSecrets {
-<<<<<<< HEAD
-			gotSecret, err := sc.GenerateSecret(ctx, c.proxyID, es.secret.ResourceName, "")
-=======
 			gotSecret, err := sc.GenerateSecret(ctx, c.connID, es.secret.ResourceName, "")
->>>>>>> 054e6c65
 			if es.exist {
 				if err != nil {
 					t.Fatalf("Failed to get secrets: %v", err)
@@ -318,46 +297,27 @@
 				if err := verifySecret(gotSecret, es.secret); err != nil {
 					t.Errorf("Secret verification failed: %v", err)
 				}
-<<<<<<< HEAD
-				if got, want := sc.SecretExist(c.proxyID, es.secret.ResourceName, "", gotSecret.Version), true; got != want {
-					t.Errorf("SecretExist: got: %v, want: %v", got, want)
-				}
-				if got, want := sc.SecretExist(c.proxyID, "nonexistsecret", "", gotSecret.Version), false; got != want {
-=======
 				if got, want := sc.SecretExist(c.connID, es.secret.ResourceName, "", gotSecret.Version), true; got != want {
 					t.Errorf("SecretExist: got: %v, want: %v", got, want)
 				}
 				if got, want := sc.SecretExist(c.connID, "nonexistsecret", "", gotSecret.Version), false; got != want {
->>>>>>> 054e6c65
 					t.Errorf("SecretExist: got: %v, want: %v", got, want)
 				}
 			}
 			key := ConnKey{
-<<<<<<< HEAD
-				ProxyID:      c.proxyID,
-=======
 				ConnectionID: c.connID,
->>>>>>> 054e6c65
 				ResourceName: es.secret.ResourceName,
 			}
 			cachedSecret, found := sc.secrets.Load(key)
 			if es.exist {
 				if !found {
-<<<<<<< HEAD
-					t.Errorf("Failed to find secret for proxy %q from secret store: %v", c.proxyID, err)
-=======
 					t.Errorf("Failed to find secret for proxy %q from secret store: %v", c.connID, err)
->>>>>>> 054e6c65
 				}
 				if !reflect.DeepEqual(*gotSecret, cachedSecret) {
 					t.Errorf("Secret key: got %+v, want %+v", *gotSecret, cachedSecret)
 				}
 			}
-<<<<<<< HEAD
-			if _, err := sc.GenerateSecret(ctx, c.proxyID, "nonexistk8ssecret", ""); err == nil {
-=======
 			if _, err := sc.GenerateSecret(ctx, c.connID, "nonexistk8ssecret", ""); err == nil {
->>>>>>> 054e6c65
 				t.Error("Generating secret using a non existing kubernetes secret should fail")
 			}
 		}
@@ -368,20 +328,12 @@
 	retries := 0
 	for ; retries < 3; retries++ {
 		time.Sleep(wait)
-<<<<<<< HEAD
-		if _, found := sc.secrets.Load(proxyID1); found {
-=======
 		if _, found := sc.secrets.Load(connID1); found {
->>>>>>> 054e6c65
 			// Retry after some sleep.
 			wait *= 2
 			continue
 		}
-<<<<<<< HEAD
-		if _, found := sc.secrets.Load(proxyID2); found {
-=======
 		if _, found := sc.secrets.Load(connID2); found {
->>>>>>> 054e6c65
 			// Retry after some sleep.
 			wait *= 2
 			continue
@@ -421,39 +373,6 @@
 
 	fetcher.AddSecret(k8sTestGenericSecret)
 	fetcher.AddSecret(k8sTestTLSSecret)
-<<<<<<< HEAD
-	proxyID := "proxy1-id"
-	ctx := context.Background()
-	gotSecret, err := sc.GenerateSecret(ctx, proxyID, k8sGenericSecretName, "")
-	if err != nil {
-		t.Fatalf("Failed to get secrets: %v", err)
-	}
-	if got, want := sc.SecretExist(proxyID, k8sGenericSecretName, "", gotSecret.Version), true; got != want {
-		t.Errorf("SecretExist: got: %v, want: %v", got, want)
-	}
-
-	gotSecret, err = sc.GenerateSecret(ctx, proxyID, k8sGenericSecretName+"-cacert", "")
-	if err != nil {
-		t.Fatalf("Failed to get secrets: %v", err)
-	}
-	if got, want := sc.SecretExist(proxyID, k8sGenericSecretName+"-cacert", "", gotSecret.Version), true; got != want {
-		t.Errorf("SecretExist: got: %v, want: %v", got, want)
-	}
-
-	gotSecret, err = sc.GenerateSecret(ctx, proxyID, k8sTLSSecretName, "")
-	if err != nil {
-		t.Fatalf("Failed to get secrets: %v", err)
-	}
-	if got, want := sc.SecretExist(proxyID, k8sTLSSecretName, "", gotSecret.Version), true; got != want {
-		t.Errorf("SecretExist: got: %v, want: %v", got, want)
-	}
-
-	_, err = sc.GenerateSecret(ctx, proxyID, k8sTLSSecretName+"-cacert", "")
-	if err == nil {
-		t.Fatalf("Get unexpected secrets: %v", err)
-	}
-	if got, want := sc.SecretExist(proxyID, k8sTLSSecretName+"-cacert", "", gotSecret.Version), false; got != want {
-=======
 	connID := "proxy1-id"
 	ctx := context.Background()
 	gotSecret, err := sc.GenerateSecret(ctx, connID, k8sGenericSecretName, "")
@@ -485,22 +404,12 @@
 		t.Fatalf("Get unexpected secrets: %v", err)
 	}
 	if got, want := sc.SecretExist(connID, k8sTLSSecretName+"-cacert", "", gotSecret.Version), false; got != want {
->>>>>>> 054e6c65
 		t.Errorf("SecretExist: got: %v, want: %v", got, want)
 	}
 
 	sc.DeleteK8sSecret(k8sGenericSecretName)
 	sc.DeleteK8sSecret(k8sGenericSecretName + "-cacert")
 	sc.DeleteK8sSecret(k8sTLSSecretName)
-<<<<<<< HEAD
-	if got, want := sc.SecretExist(proxyID, k8sGenericSecretName, "", gotSecret.Version), false; got != want {
-		t.Errorf("SecretExist: got: %v, want: %v", got, want)
-	}
-	if got, want := sc.SecretExist(proxyID, k8sGenericSecretName+"-cacert", "", gotSecret.Version), false; got != want {
-		t.Errorf("SecretExist: got: %v, want: %v", got, want)
-	}
-	if got, want := sc.SecretExist(proxyID, k8sTLSSecretName, "", gotSecret.Version), false; got != want {
-=======
 	if got, want := sc.SecretExist(connID, k8sGenericSecretName, "", gotSecret.Version), false; got != want {
 		t.Errorf("SecretExist: got: %v, want: %v", got, want)
 	}
@@ -508,7 +417,6 @@
 		t.Errorf("SecretExist: got: %v, want: %v", got, want)
 	}
 	if got, want := sc.SecretExist(connID, k8sTLSSecretName, "", gotSecret.Version), false; got != want {
->>>>>>> 054e6c65
 		t.Errorf("SecretExist: got: %v, want: %v", got, want)
 	}
 }
@@ -524,22 +432,6 @@
 	}()
 
 	fetcher.AddSecret(k8sTestGenericSecret)
-<<<<<<< HEAD
-	proxyID := "proxy1-id"
-	ctx := context.Background()
-	gotSecret, err := sc.GenerateSecret(ctx, proxyID, k8sGenericSecretName, "")
-	if err != nil {
-		t.Fatalf("Failed to get secrets: %v", err)
-	}
-	if got, want := sc.SecretExist(proxyID, k8sGenericSecretName, "", gotSecret.Version), true; got != want {
-		t.Errorf("SecretExist: got: %v, want: %v", got, want)
-	}
-	gotSecret, err = sc.GenerateSecret(ctx, proxyID, k8sGenericSecretName+"-cacert", "")
-	if err != nil {
-		t.Fatalf("Failed to get secrets: %v", err)
-	}
-	if got, want := sc.SecretExist(proxyID, k8sGenericSecretName+"-cacert", "", gotSecret.Version), true; got != want {
-=======
 	connID := "proxy1-id"
 	ctx := context.Background()
 	gotSecret, err := sc.GenerateSecret(ctx, connID, k8sGenericSecretName, "")
@@ -554,7 +446,6 @@
 		t.Fatalf("Failed to get secrets: %v", err)
 	}
 	if got, want := sc.SecretExist(connID, k8sGenericSecretName+"-cacert", "", gotSecret.Version), true; got != want {
->>>>>>> 054e6c65
 		t.Errorf("SecretExist: got: %v, want: %v", got, want)
 	}
 	newTime := gotSecret.CreatedTime.Add(time.Duration(10) * time.Second)
@@ -568,19 +459,11 @@
 		Version:          newTime.String(),
 	}
 	sc.UpdateK8sSecret(k8sGenericSecretName, newK8sTestSecret)
-<<<<<<< HEAD
-	if got, want := sc.SecretExist(proxyID, k8sGenericSecretName, "", gotSecret.Version), false; got != want {
-		t.Errorf("SecretExist: got: %v, want: %v", got, want)
-	}
-	sc.UpdateK8sSecret(k8sGenericSecretName+"-cacert", newK8sTestSecret)
-	if got, want := sc.SecretExist(proxyID, k8sGenericSecretName+"-cacert", "", gotSecret.Version), false; got != want {
-=======
 	if got, want := sc.SecretExist(connID, k8sGenericSecretName, "", gotSecret.Version), false; got != want {
 		t.Errorf("SecretExist: got: %v, want: %v", got, want)
 	}
 	sc.UpdateK8sSecret(k8sGenericSecretName+"-cacert", newK8sTestSecret)
 	if got, want := sc.SecretExist(connID, k8sGenericSecretName+"-cacert", "", gotSecret.Version), false; got != want {
->>>>>>> 054e6c65
 		t.Errorf("SecretExist: got: %v, want: %v", got, want)
 	}
 }
