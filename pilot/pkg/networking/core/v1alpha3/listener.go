// Copyright 2017 Istio Authors
//
// Licensed under the Apache License, Version 2.0 (the "License");
// you may not use this file except in compliance with the License.
// You may obtain a copy of the License at
//
//     http://www.apache.org/licenses/LICENSE-2.0
//
// Unless required by applicable law or agreed to in writing, software
// distributed under the License is distributed on an "AS IS" BASIS,
// WITHOUT WARRANTIES OR CONDITIONS OF ANY KIND, either express or implied.
// See the License for the specific language governing permissions and
// limitations under the License.

package v1alpha3

import (
	"encoding/json"
	"fmt"
	"net"
	"reflect"
	"sort"
	"strconv"
	"strings"
	"time"

	xdsapi "github.com/envoyproxy/go-control-plane/envoy/api/v2"
	auth "github.com/envoyproxy/go-control-plane/envoy/api/v2/auth"
	core "github.com/envoyproxy/go-control-plane/envoy/api/v2/core"
	listener "github.com/envoyproxy/go-control-plane/envoy/api/v2/listener"
	accesslogconfig "github.com/envoyproxy/go-control-plane/envoy/config/accesslog/v2"
	accesslog "github.com/envoyproxy/go-control-plane/envoy/config/filter/accesslog/v2"
	grpc_stats "github.com/envoyproxy/go-control-plane/envoy/config/filter/http/grpc_stats/v2alpha"
	http_conn "github.com/envoyproxy/go-control-plane/envoy/config/filter/network/http_connection_manager/v2"
	thrift_proxy "github.com/envoyproxy/go-control-plane/envoy/config/filter/network/thrift_proxy/v2alpha1"
	thrift_ratelimit "github.com/envoyproxy/go-control-plane/envoy/config/filter/thrift/rate_limit/v2alpha1"
	ratelimit "github.com/envoyproxy/go-control-plane/envoy/config/ratelimit/v2"
	envoy_type "github.com/envoyproxy/go-control-plane/envoy/type"
	"github.com/envoyproxy/go-control-plane/pkg/wellknown"
	"github.com/golang/protobuf/ptypes"
	structpb "github.com/golang/protobuf/ptypes/struct"

	meshconfig "istio.io/api/mesh/v1alpha1"
	networking "istio.io/api/networking/v1alpha3"
	"istio.io/pkg/log"
	"istio.io/pkg/monitoring"

	"istio.io/istio/pilot/pkg/features"
	"istio.io/istio/pilot/pkg/model"
	istionetworking "istio.io/istio/pilot/pkg/networking"
	"istio.io/istio/pilot/pkg/networking/core/v1alpha3/envoyfilter"
	"istio.io/istio/pilot/pkg/networking/plugin"
	"istio.io/istio/pilot/pkg/networking/util"
	authn_model "istio.io/istio/pilot/pkg/security/model"
	"istio.io/istio/pilot/pkg/serviceregistry"
	"istio.io/istio/pkg/config/constants"
	"istio.io/istio/pkg/config/host"
	"istio.io/istio/pkg/config/protocol"
	"istio.io/istio/pkg/proto"
	"istio.io/istio/pkg/util/gogo"
	alpn_filter "istio.io/istio/security/proto/envoy/config/filter/http/alpn/v2alpha1"
)

const (
	NoConflict = iota
	// Incoming HTTP existing HTTP
	HTTPOverHTTP
	// Incoming HTTP existing TCP
	HTTPOverTCP
	// Incoming HTTP existing AUTO
	HTTPOverAuto
	// Incoming TCP existing HTTP
	TCPOverHTTP
	// Incoming TCP existing TCP
	TCPOverTCP
	// Incoming TCP existing AUTO
	TCPOverAuto
	// Incoming AUTO existing HTTP
	AutoOverHTTP
	// Incoming AUTO existing TCP
	AutoOverTCP
	// Incoming AUTO existing AUTO
	AutoOverAuto
)

const (
	// RDSHttpProxy is the special name for HTTP PROXY route
	RDSHttpProxy = "http_proxy"

	// VirtualOutboundListenerName is the name for traffic capture listener
	VirtualOutboundListenerName = "virtualOutbound"

	// VirtualOutboundCatchAllTCPFilterChainName is the name of the catch all tcp filter chain
	VirtualOutboundCatchAllTCPFilterChainName = "virtualOutbound-catchall-tcp"

	// VirtualOutboundTrafficLoopFilterChainName is the name of the filter chain that handles
	// pod IP traffic loops
	VirtualOutboundTrafficLoopFilterChainName = "virtualOutbound-trafficloop"

	// VirtualInboundListenerName is the name for traffic capture listener
	VirtualInboundListenerName = "virtualInbound"

	// WildcardAddress binds to all IP addresses
	WildcardAddress = "0.0.0.0"

	// WildcardIPv6Address binds to all IPv6 addresses
	WildcardIPv6Address = "::"

	// LocalhostAddress for local binding
	LocalhostAddress = "127.0.0.1"

	// LocalhostIPv6Address for local binding
	LocalhostIPv6Address = "::1"

	// EnvoyTextLogFormat12 format for envoy text based access logs for Istio 1.2
	EnvoyTextLogFormat12 = "[%START_TIME%] \"%REQ(:METHOD)% %REQ(X-ENVOY-ORIGINAL-PATH?:PATH)% " +
		"%PROTOCOL%\" %RESPONSE_CODE% %RESPONSE_FLAGS% \"%DYNAMIC_METADATA(istio.mixer:status)%\" " +
		"\"%UPSTREAM_TRANSPORT_FAILURE_REASON%\" %BYTES_RECEIVED% %BYTES_SENT% " +
		"%DURATION% %RESP(X-ENVOY-UPSTREAM-SERVICE-TIME)% \"%REQ(X-FORWARDED-FOR)%\" " +
		"\"%REQ(USER-AGENT)%\" \"%REQ(X-REQUEST-ID)%\" \"%REQ(:AUTHORITY)%\" \"%UPSTREAM_HOST%\" " +
		"%UPSTREAM_CLUSTER% %UPSTREAM_LOCAL_ADDRESS% %DOWNSTREAM_LOCAL_ADDRESS% " +
		"%DOWNSTREAM_REMOTE_ADDRESS% %REQUESTED_SERVER_NAME%\n"

	// EnvoyTextLogFormat13 format for envoy text based access logs for Istio 1.3 onwards
	EnvoyTextLogFormat13 = "[%START_TIME%] \"%REQ(:METHOD)% %REQ(X-ENVOY-ORIGINAL-PATH?:PATH)% " +
		"%PROTOCOL%\" %RESPONSE_CODE% %RESPONSE_FLAGS% \"%DYNAMIC_METADATA(istio.mixer:status)%\" " +
		"\"%UPSTREAM_TRANSPORT_FAILURE_REASON%\" %BYTES_RECEIVED% %BYTES_SENT% " +
		"%DURATION% %RESP(X-ENVOY-UPSTREAM-SERVICE-TIME)% \"%REQ(X-FORWARDED-FOR)%\" " +
		"\"%REQ(USER-AGENT)%\" \"%REQ(X-REQUEST-ID)%\" \"%REQ(:AUTHORITY)%\" \"%UPSTREAM_HOST%\" " +
		"%UPSTREAM_CLUSTER% %UPSTREAM_LOCAL_ADDRESS% %DOWNSTREAM_LOCAL_ADDRESS% " +
		"%DOWNSTREAM_REMOTE_ADDRESS% %REQUESTED_SERVER_NAME% %ROUTE_NAME%\n"

	// EnvoyServerName for istio's envoy
	EnvoyServerName = "istio-envoy"

	httpEnvoyAccessLogFriendlyName = "http_envoy_accesslog"
	tcpEnvoyAccessLogFriendlyName  = "tcp_envoy_accesslog"

	tcpEnvoyALSName = "envoy.tcp_grpc_access_log"

	// EnvoyAccessLogCluster is the cluster name that has details for server implementing Envoy ALS.
	// This cluster is created in bootstrap.
	EnvoyAccessLogCluster = "envoy_accesslog_service"

	// ProxyInboundListenPort is the port on which all inbound traffic to the pod/vm will be captured to
	// TODO: allow configuration through mesh config
	ProxyInboundListenPort = 15006

	// Used in xds config. Metavalue bind to this key is used by pilot as xds server but not by envoy.
	// So the meta data can be erased when pushing to envoy.
	PilotMetaKey = "pilot_meta"

	// CanonicalHTTPSPort defines the standard port for HTTPS traffic. To avoid conflicts, http services
	// are not allowed on this port.
	CanonicalHTTPSPort = 443

	// Alpn HTTP filter name which will override the ALPN for upstream TLS connection.
	AlpnFilterName = "istio.alpn"

	ThriftRLSDefaultTimeoutMS = 50
)

type FilterChainMatchOptions struct {
	// Application protocols of the filter chain match
	ApplicationProtocols []string
	// Transport protocol of the filter chain match. "tls" or empty
	TransportProtocol string
	// Filter chain protocol. HTTP for HTTP proxy and TCP for TCP proxy
	Protocol istionetworking.ListenerProtocol
}

// A set of pre-allocated variables related to protocol sniffing logic for
// propagating the ALPN to upstreams
var (
	// These are sniffed by the HTTP Inspector in the outbound listener
	// We need to forward these ALPNs to upstream so that the upstream can
	// properly use a HTTP or TCP listener
	plaintextHTTPALPNs = []string{"http/1.0", "http/1.1", "h2c"}
	mtlsHTTPALPNs      = []string{"istio-http/1.0", "istio-http/1.1", "istio-h2"}

	mtlsTCPALPNs        = []string{"istio"}
	mtlsTCPWithMxcALPNs = []string{"istio-peer-exchange", "istio"}

	// These ALPNs are injected in the client side by the ALPN filter.
	// "istio" is added for each upstream protocol in order to make it
	// backward compatible. e.g., 1.4 proxy -> 1.3 proxy.
	mtlsHTTP10ALPN = []string{"istio-http/1.0", "istio"}
	mtlsHTTP11ALPN = []string{"istio-http/1.1", "istio"}
	mtlsHTTP2ALPN  = []string{"istio-h2", "istio"}

	// Double the number of filter chains. Half of filter chains are used as http filter chain and half of them are used as tcp proxy
	// id in [0, len(allChains)/2) are configured as http filter chain, [(len(allChains)/2, len(allChains)) are configured as tcp proxy
	// If mTLS permissive is enabled, there are five filter chains. The filter chain match should be
	//  FCM 1: ALPN [istio-http/1.0, istio-http/1.1, istio-h2] Transport protocol: tls      --> HTTP traffic from sidecar over TLS
	//  FCM 2: ALPN [http/1.0, http/1.1, h2c] Transport protocol: N/A                       --> HTTP traffic over plain text
	//  FCM 3: ALPN [istio] Transport protocol: tls                                         --> TCP traffic from sidecar over TLS
	//  FCM 4: ALPN [] Transport protocol: N/A                                              --> TCP traffic over plain text
	//  FCM 5: ALPN [] Transport protocol: tls                                              --> TCP traffic over TLS
	// If traffic is over plain text or mTLS is strict mode, there are two filter chains. The filter chain match should be
	//  FCM 1: ALPN [http/1.0, http/1.1, h2c, istio-http/1.0, istio-http/1.1, istio-h2]     --> HTTP traffic over plain text or TLS
	//  FCM 2: ALPN []                                                                      --> TCP traffic over plain text or TLS
	inboundPermissiveFilterChainMatchOptions = []FilterChainMatchOptions{
		{
			// client side traffic was detected as HTTP by the outbound listener, sent over mTLS
			ApplicationProtocols: mtlsHTTPALPNs,
			// If client sends mTLS traffic, transport protocol will be set by the TLS inspector
			TransportProtocol: "tls",
			Protocol:          istionetworking.ListenerProtocolHTTP,
		},
		{
			// client side traffic was detected as HTTP by the outbound listener, sent out as plain text
			ApplicationProtocols: plaintextHTTPALPNs,
			// No transport protocol match as this filter chain (+match) will be used for plain text connections
			Protocol: istionetworking.ListenerProtocolHTTP,
		},
		{
			// client side traffic could not be identified by the outbound listener, but sent over mTLS
			ApplicationProtocols: mtlsTCPALPNs,
			// If client sends mTLS traffic, transport protocol will be set by the TLS inspector
			TransportProtocol: "tls",
			Protocol:          istionetworking.ListenerProtocolTCP,
		},
		{
			// client side traffic could not be identified by the outbound listener, sent over plaintext
			// or it could be that the client has no sidecar. In this case, this filter chain is simply
			// receiving plaintext TCP traffic.
			Protocol: istionetworking.ListenerProtocolTCP,
		},
		{
			// client side traffic could not be identified by the outbound listener, sent over one-way
			// TLS (HTTPS for example) by the downstream application.
			// or it could be that the client has no sidecar, and it is directly making a HTTPS connection to
			// this sidecar. In this case, this filter chain is receiving plaintext one-way TLS traffic. The TLS
			// inspector would detect this as TLS traffic [not necessarily mTLS]. But since there is no ALPN to match,
			// this filter chain match will treat the traffic as just another TCP proxy.
			TransportProtocol: "tls",
			Protocol:          istionetworking.ListenerProtocolTCP,
		},
	}

	// Same as inboundPermissiveFilterChainMatchOptions except for following case:
	// FCM 3: ALPN [istio-peer-exchange, istio] Transport protocol: tls            --> TCP traffic from sidecar over TLS
	inboundPermissiveFilterChainMatchWithMxcOptions = []FilterChainMatchOptions{
		{
			// client side traffic was detected as HTTP by the outbound listener, sent over mTLS
			ApplicationProtocols: mtlsHTTPALPNs,
			// If client sends mTLS traffic, transport protocol will be set by the TLS inspector
			TransportProtocol: "tls",
			Protocol:          istionetworking.ListenerProtocolHTTP,
		},
		{
			// client side traffic was detected as HTTP by the outbound listener, sent out as plain text
			ApplicationProtocols: plaintextHTTPALPNs,
			// No transport protocol match as this filter chain (+match) will be used for plain text connections
			Protocol: istionetworking.ListenerProtocolHTTP,
		},
		{
			// client side traffic could not be identified by the outbound listener, but sent over mTLS
			ApplicationProtocols: mtlsTCPWithMxcALPNs,
			// If client sends mTLS traffic, transport protocol will be set by the TLS inspector
			TransportProtocol: "tls",
			Protocol:          istionetworking.ListenerProtocolTCP,
		},
		{
			// client side traffic could not be identified by the outbound listener, sent over plaintext
			// or it could be that the client has no sidecar. In this case, this filter chain is simply
			// receiving plaintext TCP traffic.
			Protocol: istionetworking.ListenerProtocolTCP,
		},
		{
			// client side traffic could not be identified by the outbound listener, sent over one-way
			// TLS (HTTPS for example) by the downstream application.
			// or it could be that the client has no sidecar, and it is directly making a HTTPS connection to
			// this sidecar. In this case, this filter chain is receiving plaintext one-way TLS traffic. The TLS
			// inspector would detect this as TLS traffic [not necessarily mTLS]. But since there is no ALPN to match,
			// this filter chain match will treat the traffic as just another TCP proxy.
			TransportProtocol: "tls",
			Protocol:          istionetworking.ListenerProtocolTCP,
		},
	}

	inboundStrictFilterChainMatchOptions = []FilterChainMatchOptions{
		{
			// client side traffic was detected as HTTP by the outbound listener.
			// If we are in strict mode, we will get mTLS HTTP ALPNS only.
			ApplicationProtocols: mtlsHTTPALPNs,
			Protocol:             istionetworking.ListenerProtocolHTTP,
		},
		{
			// Could not detect traffic on the client side. Server side has no mTLS.
			Protocol: istionetworking.ListenerProtocolTCP,
		},
	}

	inboundPlainTextFilterChainMatchOptions = []FilterChainMatchOptions{
		{
			ApplicationProtocols: plaintextHTTPALPNs,
			Protocol:             istionetworking.ListenerProtocolHTTP,
		},
		{
			// Could not detect traffic on the client side. Server side has no mTLS.
			Protocol: istionetworking.ListenerProtocolTCP,
		},
	}

	// State logged by the metadata exchange filter about the upstream and downstream service instances
	// We need to propagate these as part of access log service stream
	// Logging them by default on the console may be an issue as the base64 encoded string is bound to be a big one.
	// But end users can certainly configure it on their own via the meshConfig using the %FILTERSTATE% macro.
	envoyWasmStateToLog = []string{"envoy.wasm.metadata_exchange.upstream", "envoy.wasm.metadata_exchange.upstream_id",
		"envoy.wasm.metadata_exchange.downstream", "envoy.wasm.metadata_exchange.downstream_id"}

	// EnvoyJSONLogFormat12 map of values for envoy json based access logs for Istio 1.2
	EnvoyJSONLogFormat12 = &structpb.Struct{
		Fields: map[string]*structpb.Value{
			"start_time":                        {Kind: &structpb.Value_StringValue{StringValue: "%START_TIME%"}},
			"method":                            {Kind: &structpb.Value_StringValue{StringValue: "%REQ(:METHOD)%"}},
			"path":                              {Kind: &structpb.Value_StringValue{StringValue: "%REQ(X-ENVOY-ORIGINAL-PATH?:PATH)%"}},
			"protocol":                          {Kind: &structpb.Value_StringValue{StringValue: "%PROTOCOL%"}},
			"response_code":                     {Kind: &structpb.Value_StringValue{StringValue: "%RESPONSE_CODE%"}},
			"response_flags":                    {Kind: &structpb.Value_StringValue{StringValue: "%RESPONSE_FLAGS%"}},
			"bytes_received":                    {Kind: &structpb.Value_StringValue{StringValue: "%BYTES_RECEIVED%"}},
			"bytes_sent":                        {Kind: &structpb.Value_StringValue{StringValue: "%BYTES_SENT%"}},
			"duration":                          {Kind: &structpb.Value_StringValue{StringValue: "%DURATION%"}},
			"upstream_service_time":             {Kind: &structpb.Value_StringValue{StringValue: "%RESP(X-ENVOY-UPSTREAM-SERVICE-TIME)%"}},
			"x_forwarded_for":                   {Kind: &structpb.Value_StringValue{StringValue: "%REQ(X-FORWARDED-FOR)%"}},
			"user_agent":                        {Kind: &structpb.Value_StringValue{StringValue: "%REQ(USER-AGENT)%"}},
			"request_id":                        {Kind: &structpb.Value_StringValue{StringValue: "%REQ(X-REQUEST-ID)%"}},
			"authority":                         {Kind: &structpb.Value_StringValue{StringValue: "%REQ(:AUTHORITY)%"}},
			"upstream_host":                     {Kind: &structpb.Value_StringValue{StringValue: "%UPSTREAM_HOST%"}},
			"upstream_cluster":                  {Kind: &structpb.Value_StringValue{StringValue: "%UPSTREAM_CLUSTER%"}},
			"upstream_local_address":            {Kind: &structpb.Value_StringValue{StringValue: "%UPSTREAM_LOCAL_ADDRESS%"}},
			"downstream_local_address":          {Kind: &structpb.Value_StringValue{StringValue: "%DOWNSTREAM_LOCAL_ADDRESS%"}},
			"downstream_remote_address":         {Kind: &structpb.Value_StringValue{StringValue: "%DOWNSTREAM_REMOTE_ADDRESS%"}},
			"requested_server_name":             {Kind: &structpb.Value_StringValue{StringValue: "%REQUESTED_SERVER_NAME%"}},
			"istio_policy_status":               {Kind: &structpb.Value_StringValue{StringValue: "%DYNAMIC_METADATA(istio.mixer:status)%"}},
			"upstream_transport_failure_reason": {Kind: &structpb.Value_StringValue{StringValue: "%UPSTREAM_TRANSPORT_FAILURE_REASON%"}},
		},
	}

	// EnvoyJSONLogFormat13 map of values for envoy json based access logs for Istio 1.3 onwards
	EnvoyJSONLogFormat13 = &structpb.Struct{
		Fields: map[string]*structpb.Value{
			"start_time":                        {Kind: &structpb.Value_StringValue{StringValue: "%START_TIME%"}},
			"route_name":                        {Kind: &structpb.Value_StringValue{StringValue: "%ROUTE_NAME%"}},
			"method":                            {Kind: &structpb.Value_StringValue{StringValue: "%REQ(:METHOD)%"}},
			"path":                              {Kind: &structpb.Value_StringValue{StringValue: "%REQ(X-ENVOY-ORIGINAL-PATH?:PATH)%"}},
			"protocol":                          {Kind: &structpb.Value_StringValue{StringValue: "%PROTOCOL%"}},
			"response_code":                     {Kind: &structpb.Value_StringValue{StringValue: "%RESPONSE_CODE%"}},
			"response_flags":                    {Kind: &structpb.Value_StringValue{StringValue: "%RESPONSE_FLAGS%"}},
			"bytes_received":                    {Kind: &structpb.Value_StringValue{StringValue: "%BYTES_RECEIVED%"}},
			"bytes_sent":                        {Kind: &structpb.Value_StringValue{StringValue: "%BYTES_SENT%"}},
			"duration":                          {Kind: &structpb.Value_StringValue{StringValue: "%DURATION%"}},
			"upstream_service_time":             {Kind: &structpb.Value_StringValue{StringValue: "%RESP(X-ENVOY-UPSTREAM-SERVICE-TIME)%"}},
			"x_forwarded_for":                   {Kind: &structpb.Value_StringValue{StringValue: "%REQ(X-FORWARDED-FOR)%"}},
			"user_agent":                        {Kind: &structpb.Value_StringValue{StringValue: "%REQ(USER-AGENT)%"}},
			"request_id":                        {Kind: &structpb.Value_StringValue{StringValue: "%REQ(X-REQUEST-ID)%"}},
			"authority":                         {Kind: &structpb.Value_StringValue{StringValue: "%REQ(:AUTHORITY)%"}},
			"upstream_host":                     {Kind: &structpb.Value_StringValue{StringValue: "%UPSTREAM_HOST%"}},
			"upstream_cluster":                  {Kind: &structpb.Value_StringValue{StringValue: "%UPSTREAM_CLUSTER%"}},
			"upstream_local_address":            {Kind: &structpb.Value_StringValue{StringValue: "%UPSTREAM_LOCAL_ADDRESS%"}},
			"downstream_local_address":          {Kind: &structpb.Value_StringValue{StringValue: "%DOWNSTREAM_LOCAL_ADDRESS%"}},
			"downstream_remote_address":         {Kind: &structpb.Value_StringValue{StringValue: "%DOWNSTREAM_REMOTE_ADDRESS%"}},
			"requested_server_name":             {Kind: &structpb.Value_StringValue{StringValue: "%REQUESTED_SERVER_NAME%"}},
			"istio_policy_status":               {Kind: &structpb.Value_StringValue{StringValue: "%DYNAMIC_METADATA(istio.mixer:status)%"}},
			"upstream_transport_failure_reason": {Kind: &structpb.Value_StringValue{StringValue: "%UPSTREAM_TRANSPORT_FAILURE_REASON%"}},
		},
	}
)

func buildAccessLog(node *model.Proxy, fl *accesslogconfig.FileAccessLog, push *model.PushContext) {
	switch push.Mesh.AccessLogEncoding {
	case meshconfig.MeshConfig_TEXT:
		formatString := EnvoyTextLogFormat12
		if util.IsIstioVersionGE13(node) {
			formatString = EnvoyTextLogFormat13
		}

		if push.Mesh.AccessLogFormat != "" {
			formatString = push.Mesh.AccessLogFormat
		}
		fl.AccessLogFormat = &accesslogconfig.FileAccessLog_Format{
			Format: formatString,
		}
	case meshconfig.MeshConfig_JSON:
		var jsonLog *structpb.Struct
		// TODO potential optimization to avoid recomputing the user provided format for every listener
		// mesh AccessLogFormat field could change so need a way to have a cached value that can be cleared
		// on changes
		if push.Mesh.AccessLogFormat != "" {
			jsonFields := map[string]string{}
			err := json.Unmarshal([]byte(push.Mesh.AccessLogFormat), &jsonFields)
			if err == nil {
				jsonLog = &structpb.Struct{
					Fields: make(map[string]*structpb.Value, len(jsonFields)),
				}
				for key, value := range jsonFields {
					jsonLog.Fields[key] = &structpb.Value{Kind: &structpb.Value_StringValue{StringValue: value}}
				}
			} else {
				log.Errorf("error parsing provided json log format, default log format will be used: %v", err)
			}
		}
		if jsonLog == nil {
			if util.IsIstioVersionGE13(node) {
				jsonLog = EnvoyJSONLogFormat13
			} else {
				jsonLog = EnvoyJSONLogFormat12
			}
		}
		fl.AccessLogFormat = &accesslogconfig.FileAccessLog_JsonFormat{
			JsonFormat: jsonLog,
		}
	default:
		log.Warnf("unsupported access log format %v", push.Mesh.AccessLogEncoding)
	}
}

var (
	// TODO: gauge should be reset on refresh, not the best way to represent errors but better
	// than nothing.
	// TODO: add dimensions - namespace of rule, service, rule name
	invalidOutboundListeners = monitoring.NewGauge(
		"pilot_invalid_out_listeners",
		"Number of invalid outbound listeners.",
	)
)

func init() {
	monitoring.MustRegister(invalidOutboundListeners)
}

// BuildListeners produces a list of listeners and referenced clusters for all proxies
func (configgen *ConfigGeneratorImpl) BuildListeners(node *model.Proxy,
	push *model.PushContext) []*xdsapi.Listener {
	builder := NewListenerBuilder(node)

	switch node.Type {
	case model.SidecarProxy:
		builder = configgen.buildSidecarListeners(node, push, builder)
	case model.Router:
		builder = configgen.buildGatewayListeners(node, push, builder)
	}

	builder.patchListeners(push)
	return builder.getListeners()
}

// buildSidecarListeners produces a list of listeners for sidecar proxies
func (configgen *ConfigGeneratorImpl) buildSidecarListeners(
	node *model.Proxy,
	push *model.PushContext,
	builder *ListenerBuilder) *ListenerBuilder {

	if push.Mesh.ProxyListenPort > 0 {
		// Any build order change need a careful code review
		builder.buildSidecarInboundListeners(configgen, node, push).
			buildSidecarOutboundListeners(configgen, node, push).
			buildManagementListeners(configgen, node, push).
			buildVirtualOutboundListener(configgen, node, push).
			buildVirtualInboundListener(configgen, node, push)
	}

	return builder
}

// buildSidecarInboundListeners creates listeners for the server-side (inbound)
// configuration for co-located service proxyInstances.
func (configgen *ConfigGeneratorImpl) buildSidecarInboundListeners(
	node *model.Proxy,
	push *model.PushContext) []*xdsapi.Listener {

	var listeners []*xdsapi.Listener
	listenerMap := make(map[string]*inboundListenerEntry)

	sidecarScope := node.SidecarScope
	noneMode := node.GetInterceptionMode() == model.InterceptionNone

	if !sidecarScope.HasCustomIngressListeners {
		// There is no user supplied sidecarScope for this namespace
		// Construct inbound listeners in the usual way by looking at the ports of the service instances
		// attached to the proxy
		// We should not create inbound listeners in NONE mode based on the service instances
		// Doing so will prevent the workloads from starting as they would be listening on the same port
		// Users are required to provide the sidecar config to define the inbound listeners
		if noneMode {
			return nil
		}

		// inbound connections/requests are redirected to the endpoint address but appear to be sent
		// to the service address.
		//
		// Protocol sniffing for inbound listener.
		// If there is no ingress listener, for each service instance, the listener port protocol is determined
		// by the service port protocol. If user doesn't specify the service port protocol, the listener will
		// be generated using protocol sniffing.
		// For example, the set of service instances
		//      --> Endpoint
		//              Address:Port 172.16.0.1:1111
		//              ServicePort  80|HTTP
		//      --> Endpoint
		//              Address:Port 172.16.0.1:2222
		//              ServicePort  8888|TCP
		//      --> Endpoint
		//              Address:Port 172.16.0.1:3333
		//              ServicePort 9999|Unknown
		//
		//	The pilot will generate three listeners, the last one will use protocol sniffing.
		//
		for _, instance := range node.ServiceInstances {
			endpoint := instance.Endpoint
			bind := endpoint.Address

			// Local service instances can be accessed through one of three
			// addresses: localhost, endpoint IP, and service
			// VIP. Localhost bypasses the proxy and doesn't need any TCP
			// route config. Endpoint IP is handled below and Service IP is handled
			// by outbound routes.
			// Traffic sent to our service VIP is redirected by remote
			// services' kubeproxy to our specific endpoint IP.
			listenerOpts := buildListenerOpts{
				push:       push,
				proxy:      node,
				bind:       bind,
				port:       int(endpoint.EndpointPort),
				bindToPort: false,
			}

			pluginParams := &plugin.InputParams{
				ListenerProtocol: istionetworking.ModelProtocolToListenerProtocol(node, instance.ServicePort.Protocol,
					core.TrafficDirection_INBOUND),
				DeprecatedListenerCategory: networking.EnvoyFilter_DeprecatedListenerMatch_SIDECAR_INBOUND,
				Node:                       node,
				ServiceInstance:            instance,
				Port:                       instance.ServicePort,
				Push:                       push,
				Bind:                       bind,
			}

			if l := configgen.buildSidecarInboundListenerForPortOrUDS(node, listenerOpts, pluginParams, listenerMap); l != nil {
				listeners = append(listeners, l)
			}
		}

	} else {
		rule := sidecarScope.Config.Spec.(*networking.Sidecar)
		for _, ingressListener := range rule.Ingress {
			// determine the bindToPort setting for listeners. Validation guarantees that these are all IP listeners.
			bindToPort := false
			if noneMode {
				// do not care what the listener's capture mode setting is. The proxy does not use iptables
				bindToPort = true
			} else if ingressListener.CaptureMode == networking.CaptureMode_NONE {
				// proxy uses iptables redirect or tproxy. IF mode is not set
				// for older proxies, it defaults to iptables redirect.  If the
				// listener's capture mode specifies NONE, then the proxy wants
				// this listener alone to be on a physical port. If the
				// listener's capture mode is default, then its same as
				// iptables i.e. bindToPort is false.
				bindToPort = true
			}

			listenPort := &model.Port{
				Port:     int(ingressListener.Port.Number),
				Protocol: protocol.Parse(ingressListener.Port.Protocol),
				Name:     ingressListener.Port.Name,
			}

			bind := ingressListener.Bind
			if len(bind) == 0 {
				// User did not provide one. Pick the proxy's IP or wildcard inbound listener.
				bind = getSidecarInboundBindIP(node)
			}

			instance := configgen.findOrCreateServiceInstance(node.ServiceInstances, ingressListener,
				sidecarScope.Config.Name, sidecarScope.Config.Namespace)
			listenerOpts := buildListenerOpts{
				push:        push,
				proxy:       node,
				bind:        bind,
				port:        listenPort.Port,
				bindToPort:  bindToPort,
				userTLSOpts: ingressListener.InboundTls,
			}

			// we don't need to set other fields of the endpoint here as
			// the consumers of this service instance (listener/filter chain constructors)
			// are simply looking for the service port and the service associated with the instance.
			instance.ServicePort = listenPort

			// Validation ensures that the protocol specified in Sidecar.ingress
			// is always a valid known protocol
			pluginParams := &plugin.InputParams{
				ListenerProtocol: istionetworking.ModelProtocolToListenerProtocol(node, listenPort.Protocol,
					core.TrafficDirection_INBOUND),
				DeprecatedListenerCategory: networking.EnvoyFilter_DeprecatedListenerMatch_SIDECAR_INBOUND,
				Node:                       node,
				ServiceInstance:            instance,
				Port:                       listenPort,
				Push:                       push,
				Bind:                       bind,
			}

			if l := configgen.buildSidecarInboundListenerForPortOrUDS(node, listenerOpts, pluginParams, listenerMap); l != nil {
				listeners = append(listeners, l)
			}
		}
	}

	return listeners
}

func (configgen *ConfigGeneratorImpl) buildSidecarInboundHTTPListenerOptsForPortOrUDS(node *model.Proxy, pluginParams *plugin.InputParams) *httpListenerOpts {
	clusterName := pluginParams.InboundClusterName
	if clusterName == "" {
		// In case of unix domain sockets, the service port will be 0. So use the port name to distinguish the
		// inbound listeners that a user specifies in Sidecar. Otherwise, all inbound clusters will be the same.
		// We use the port name as the subset in the inbound cluster for differentiation. Its fine to use port
		// names here because the inbound clusters are not referred to anywhere in the API, unlike the outbound
		// clusters and these are static endpoint clusters used only for sidecar (proxy -> app)
		clusterName = model.BuildSubsetKey(model.TrafficDirectionInbound, pluginParams.ServiceInstance.ServicePort.Name,
			pluginParams.ServiceInstance.Service.Hostname, pluginParams.ServiceInstance.ServicePort.Port)
	}

	httpOpts := &httpListenerOpts{
		routeConfig: configgen.buildSidecarInboundHTTPRouteConfig(pluginParams.Node,
			pluginParams.Push, pluginParams.ServiceInstance, clusterName),
		rds:              "", // no RDS for inbound traffic
		useRemoteAddress: false,
		connectionManager: &http_conn.HttpConnectionManager{
			// Append and forward client cert to backend.
			ForwardClientCertDetails: http_conn.HttpConnectionManager_APPEND_FORWARD,
			SetCurrentClientCertDetails: &http_conn.HttpConnectionManager_SetCurrentClientCertDetails{
				Subject: proto.BoolTrue,
				Uri:     true,
				Dns:     true,
			},
			ServerName: EnvoyServerName,
		},
	}
	// See https://github.com/grpc/grpc-web/tree/master/net/grpc/gateway/examples/helloworld#configure-the-proxy
	if pluginParams.ServiceInstance.ServicePort.Protocol.IsHTTP2() {
		httpOpts.connectionManager.Http2ProtocolOptions = &core.Http2ProtocolOptions{}
		if pluginParams.ServiceInstance.ServicePort.Protocol == protocol.GRPCWeb {
			httpOpts.addGRPCWebFilter = true
		}
	}

	if features.HTTP10 || node.Metadata.HTTP10 == "1" {
		httpOpts.connectionManager.HttpProtocolOptions = &core.Http1ProtocolOptions{
			AcceptHttp_10: true,
		}
	}

	return httpOpts
}

func (configgen *ConfigGeneratorImpl) buildSidecarThriftListenerOptsForPortOrUDS(pluginParams *plugin.InputParams) *thriftListenerOpts {
	clusterName := pluginParams.InboundClusterName
	if clusterName == "" {
		// In case of unix domain sockets, the service port will be 0. So use the port name to distinguish the
		// inbound listeners that a user specifies in Sidecar. Otherwise, all inbound clusters will be the same.
		// We use the port name as the subset in the inbound cluster for differentiation. Its fine to use port
		// names here because the inbound clusters are not referred to anywhere in the API, unlike the outbound
		// clusters and these are static endpoint clusters used only for sidecar (proxy -> app)
		clusterName = model.BuildSubsetKey(model.TrafficDirectionInbound, pluginParams.ServiceInstance.Endpoint.ServicePortName,
			pluginParams.ServiceInstance.Service.Hostname, int(pluginParams.ServiceInstance.Endpoint.EndpointPort))
	}

	thriftOpts := &thriftListenerOpts{
		transport:   thrift_proxy.TransportType_AUTO_TRANSPORT,
		protocol:    thrift_proxy.ProtocolType_AUTO_PROTOCOL,
		routeConfig: configgen.buildSidecarThriftRouteConfig(clusterName, pluginParams.Push.Mesh.ThriftConfig.RateLimitUrl),
	}

	return thriftOpts
}

// buildSidecarInboundListenerForPortOrUDS creates a single listener on the server-side (inbound)
// for a given port or unix domain socket
func (configgen *ConfigGeneratorImpl) buildSidecarInboundListenerForPortOrUDS(node *model.Proxy, listenerOpts buildListenerOpts,
	pluginParams *plugin.InputParams, listenerMap map[string]*inboundListenerEntry) *xdsapi.Listener {
	// Local service instances can be accessed through one of four addresses:
	// unix domain socket, localhost, endpoint IP, and service
	// VIP. Localhost bypasses the proxy and doesn't need any TCP
	// route config. Endpoint IP is handled below and Service IP is handled
	// by outbound routes. Traffic sent to our service VIP is redirected by
	// remote services' kubeproxy to our specific endpoint IP.
	listenerMapKey := fmt.Sprintf("%s:%d", listenerOpts.bind, listenerOpts.port)

	if old, exists := listenerMap[listenerMapKey]; exists {
		// For sidecar specified listeners, the caller is expected to supply a dummy service instance
		// with the right port and a hostname constructed from the sidecar config's name+namespace
		pluginParams.Push.AddMetric(model.ProxyStatusConflictInboundListener, pluginParams.Node.ID, pluginParams.Node,
			fmt.Sprintf("Conflicting inbound listener:%s. existing: %s, incoming: %s", listenerMapKey,
				old.instanceHostname, pluginParams.ServiceInstance.Service.Hostname))

		// Skip building listener for the same ip port
		return nil
	}

	var allChains []istionetworking.FilterChain
	for _, p := range configgen.Plugins {
		chains := p.OnInboundFilterChains(pluginParams)
		allChains = append(allChains, chains...)
	}

	if len(allChains) == 0 {
		// add one empty entry to the list so we generate a default listener below
		allChains = []istionetworking.FilterChain{{}}
	}

	tlsInspectorEnabled := false
	hasTLSContext := false
	for _, c := range allChains {
		for _, lf := range c.ListenerFilters {
			if lf.Name == wellknown.TlsInspector {
				tlsInspectorEnabled = true
			}
		}

		hasTLSContext = hasTLSContext || c.TLSContext != nil
	}

	// only apply inbound tls options when no authentication applies
	if !hasTLSContext && listenerOpts.userTLSOpts != nil {
		downstreamTLSContext := buildSidecarListenerTLSContext(listenerOpts.userTLSOpts, node.Metadata, listenerOpts.push.Mesh.SdsUdsPath)
		for i := range allChains {
			// set downstream tls context according to inbound tls options
			allChains[i].TLSContext = downstreamTLSContext
		}
	}

	var filterChainMatchOption []FilterChainMatchOptions
	// Detect protocol by sniffing and double the filter chain
	if pluginParams.ListenerProtocol == istionetworking.ListenerProtocolAuto {
		allChains = append(allChains, allChains...)
		if tlsInspectorEnabled {
			allChains = append(allChains, istionetworking.FilterChain{})
			if util.IsTCPMetadataExchangeEnabled(node) {
				filterChainMatchOption = inboundPermissiveFilterChainMatchWithMxcOptions
			} else {
				filterChainMatchOption = inboundPermissiveFilterChainMatchOptions
			}

		} else {
			if hasTLSContext {
				filterChainMatchOption = inboundStrictFilterChainMatchOptions
			} else {
				filterChainMatchOption = inboundPlainTextFilterChainMatchOptions
			}
		}
		listenerOpts.needHTTPInspector = true
	}

	// name all the filter chains

	for id, chain := range allChains {
		var httpOpts *httpListenerOpts
		var thriftOpts *thriftListenerOpts
		var tcpNetworkFilters []*listener.Filter
		var filterChainMatch *listener.FilterChainMatch

		switch pluginParams.ListenerProtocol {
		case istionetworking.ListenerProtocolHTTP:
			filterChainMatch = chain.FilterChainMatch
			if filterChainMatch != nil && len(filterChainMatch.ApplicationProtocols) > 0 {
				// This is the filter chain used by permissive mTLS. Append mtlsHTTPALPNs as the client side will
				// override the ALPN with mtlsHTTPALPNs.
				// TODO: This should move to authN code instead of us appending additional ALPNs here.
				filterChainMatch.ApplicationProtocols = append(filterChainMatch.ApplicationProtocols, mtlsHTTPALPNs...)
			}
			httpOpts = configgen.buildSidecarInboundHTTPListenerOptsForPortOrUDS(node, pluginParams)

		case istionetworking.ListenerProtocolThrift:
			filterChainMatch = chain.FilterChainMatch
			thriftOpts = configgen.buildSidecarThriftListenerOptsForPortOrUDS(pluginParams)

		case istionetworking.ListenerProtocolTCP:
			filterChainMatch = chain.FilterChainMatch
			tcpNetworkFilters = buildInboundNetworkFilters(pluginParams.Push, pluginParams.Node, pluginParams.ServiceInstance)

		case istionetworking.ListenerProtocolAuto:
			// Make sure id is not out of boundary of filterChainMatchOption
			if filterChainMatchOption == nil || len(filterChainMatchOption) <= id {
				continue
			}

			// TODO(yxue) avoid bypassing authN using TCP
			// Build filter chain options for listener configured with protocol sniffing
			fcm := listener.FilterChainMatch{}
			if chain.FilterChainMatch != nil {
				fcm = *chain.FilterChainMatch
			}
			fcm.ApplicationProtocols = filterChainMatchOption[id].ApplicationProtocols
			fcm.TransportProtocol = filterChainMatchOption[id].TransportProtocol
			filterChainMatch = &fcm
			if filterChainMatchOption[id].Protocol == istionetworking.ListenerProtocolHTTP {
				httpOpts = configgen.buildSidecarInboundHTTPListenerOptsForPortOrUDS(node, pluginParams)
			} else {
				tcpNetworkFilters = buildInboundNetworkFilters(pluginParams.Push, pluginParams.Node, pluginParams.ServiceInstance)
			}
		default:
			log.Warnf("Unsupported inbound protocol %v for port %#v", pluginParams.ListenerProtocol,
				pluginParams.ServiceInstance.ServicePort)
			return nil
		}

		listenerOpts.filterChainOpts = append(listenerOpts.filterChainOpts, &filterChainOpts{
			httpOpts:        httpOpts,
			thriftOpts:      thriftOpts,
			networkFilters:  tcpNetworkFilters,
			tlsContext:      chain.TLSContext,
			match:           filterChainMatch,
			listenerFilters: chain.ListenerFilters,
		})
	}

	// call plugins
	l := buildListener(listenerOpts)
	l.TrafficDirection = core.TrafficDirection_INBOUND

	mutable := &istionetworking.MutableObjects{
		Listener:     l,
		FilterChains: getPluginFilterChain(listenerOpts),
	}
	for _, p := range configgen.Plugins {
		if err := p.OnInboundListener(pluginParams, mutable); err != nil {
			log.Warn(err.Error())
		}
	}
	// Filters are serialized one time into an opaque struct once we have the complete list.
	if err := buildCompleteFilterChain(pluginParams, mutable, listenerOpts); err != nil {
		log.Warna("buildSidecarInboundListeners ", err.Error())
		return nil
	}

	listenerMap[listenerMapKey] = &inboundListenerEntry{
		bind:             listenerOpts.bind,
		instanceHostname: pluginParams.ServiceInstance.Service.Hostname,
	}
	return mutable.Listener
}

func buildSidecarListenerTLSContext(userTLSOpts *networking.Server_TLSOptions, metadata *model.NodeMetadata, sdsUdsPath string) *auth.DownstreamTlsContext {
	if userTLSOpts == nil ||
		(userTLSOpts.Mode != networking.Server_TLSOptions_SIMPLE &&
			userTLSOpts.Mode != networking.Server_TLSOptions_MUTUAL) {
		return nil
	}

	tls := &auth.DownstreamTlsContext{
		CommonTlsContext: &auth.CommonTlsContext{
			AlpnProtocols: util.ALPNHttp,
		},
	}

	if userTLSOpts.Mode == networking.Server_TLSOptions_MUTUAL {
		tls.RequireClientCertificate = proto.BoolTrue
	} else {
		tls.RequireClientCertificate = proto.BoolFalse
	}

	// user sds enabled
	if metadata.UserSds && userTLSOpts.CredentialName != "" {
		util.ApplyCustomSDSToCommonTLSContext(tls.CommonTlsContext, userTLSOpts, sdsUdsPath)
	} else {
		// Fall back to the read-from-file approach when SDS is not enabled or Tls.CredentialName is not specified.
		tls.CommonTlsContext.TlsCertificates = []*auth.TlsCertificate{
			{
				CertificateChain: &core.DataSource{
					Specifier: &core.DataSource_Filename{
						Filename: userTLSOpts.ServerCertificate,
					},
				},
				PrivateKey: &core.DataSource{
					Specifier: &core.DataSource_Filename{
						Filename: userTLSOpts.PrivateKey,
					},
				},
			},
		}
		if len(userTLSOpts.CaCertificates) != 0 {
			trustedCa := &core.DataSource{
				Specifier: &core.DataSource_Filename{
					Filename: userTLSOpts.CaCertificates,
				},
			}

			tls.CommonTlsContext.ValidationContextType = &auth.CommonTlsContext_ValidationContext{
				ValidationContext: &auth.CertificateValidationContext{
					TrustedCa:            trustedCa,
					VerifySubjectAltName: userTLSOpts.SubjectAltNames,
				},
			}
		}
	}

	// Set TLS parameters if they are non-default
	if len(userTLSOpts.CipherSuites) > 0 ||
		userTLSOpts.MinProtocolVersion != networking.Server_TLSOptions_TLS_AUTO ||
		userTLSOpts.MaxProtocolVersion != networking.Server_TLSOptions_TLS_AUTO {

		tls.CommonTlsContext.TlsParams = &auth.TlsParameters{
			TlsMinimumProtocolVersion: convertTLSProtocol(userTLSOpts.MinProtocolVersion),
			TlsMaximumProtocolVersion: convertTLSProtocol(userTLSOpts.MaxProtocolVersion),
			CipherSuites:              userTLSOpts.CipherSuites,
		}
	}

	return tls
}

type inboundListenerEntry struct {
	bind             string
	instanceHostname host.Name // could be empty if generated via Sidecar CRD
}

type outboundListenerEntry struct {
	services    []*model.Service
	servicePort *model.Port
	bind        string
	listener    *xdsapi.Listener
	locked      bool
	protocol    protocol.Instance
}

func protocolName(node *model.Proxy, p protocol.Instance) string {
	switch istionetworking.ModelProtocolToListenerProtocol(node, p, core.TrafficDirection_OUTBOUND) {
	case istionetworking.ListenerProtocolHTTP:
		return "HTTP"
	case istionetworking.ListenerProtocolTCP:
		return "TCP"
	default:
		return "UNKNOWN"
	}
}

type outboundListenerConflict struct {
	metric          monitoring.Metric
	node            *model.Proxy
	listenerName    string
	currentProtocol protocol.Instance
	currentServices []*model.Service
	newHostname     host.Name
	newProtocol     protocol.Instance
}

func (c outboundListenerConflict) addMetric(node *model.Proxy, metrics model.Metrics) {
	currentHostnames := make([]string, len(c.currentServices))
	for i, s := range c.currentServices {
		currentHostnames[i] = string(s.Hostname)
	}
	concatHostnames := strings.Join(currentHostnames, ",")
	metrics.AddMetric(c.metric,
		c.listenerName,
		c.node,
		fmt.Sprintf("Listener=%s Accepted%s=%s Rejected%s=%s %sServices=%d",
			c.listenerName,
			protocolName(node, c.currentProtocol),
			concatHostnames,
			protocolName(node, c.newProtocol),
			c.newHostname,
			protocolName(node, c.currentProtocol),
			len(c.currentServices)))
}

// buildSidecarOutboundListeners generates http and tcp listeners for
// outbound connections from the proxy based on the sidecar scope associated with the proxy.
func (configgen *ConfigGeneratorImpl) buildSidecarOutboundListeners(node *model.Proxy,
	push *model.PushContext) []*xdsapi.Listener {

	noneMode := node.GetInterceptionMode() == model.InterceptionNone

	actualWildcard, actualLocalHostAddress := getActualWildcardAndLocalHost(node)

	var tcpListeners, httpListeners []*xdsapi.Listener
	// For conflict resolution
	listenerMap := make(map[string]*outboundListenerEntry)

	// The sidecarConfig if provided could filter the list of
	// services/virtual services that we need to process. It could also
	// define one or more listeners with specific ports. Once we generate
	// listeners for these user specified ports, we will auto generate
	// configs for other ports if and only if the sidecarConfig has an
	// egressListener on wildcard port.
	//
	// Validation will ensure that we have utmost one wildcard egress listener
	// occurring in the end

	// Add listeners based on the config in the sidecar.EgressListeners if
	// no Sidecar CRD is provided for this config namespace,
	// push.SidecarScope will generate a default catch all egress listener.
	for _, egressListener := range node.SidecarScope.EgressListeners {

		services := egressListener.Services()
		virtualServices := egressListener.VirtualServices()

		// determine the bindToPort setting for listeners
		bindToPort := false
		if noneMode {
			// do not care what the listener's capture mode setting is. The proxy does not use iptables
			bindToPort = true
		} else if egressListener.IstioListener != nil &&
			// proxy uses iptables redirect or tproxy. IF mode is not set
			// for older proxies, it defaults to iptables redirect.  If the
			// listener's capture mode specifies NONE, then the proxy wants
			// this listener alone to be on a physical port. If the
			// listener's capture mode is default, then its same as
			// iptables i.e. bindToPort is false.
			egressListener.IstioListener.CaptureMode == networking.CaptureMode_NONE {
			bindToPort = true
		}

		if egressListener.IstioListener != nil &&
			egressListener.IstioListener.Port != nil {
			// We have a non catch all listener on some user specified port
			// The user specified port may or may not match a service port.
			// If it does not match any service port and the service has only
			// one port, then we pick a default service port. If service has
			// multiple ports, we expect the user to provide a virtualService
			// that will route to a proper Service.

			listenPort := &model.Port{
				Port:     int(egressListener.IstioListener.Port.Number),
				Protocol: protocol.Parse(egressListener.IstioListener.Port.Protocol),
				Name:     egressListener.IstioListener.Port.Name,
			}

			// If capture mode is NONE i.e., bindToPort is true, and
			// Bind IP + Port is specified, we will bind to the specified IP and Port.
			// This specified IP is ideally expected to be a loopback IP.
			//
			// If capture mode is NONE i.e., bindToPort is true, and
			// only Port is specified, we will bind to the default loopback IP
			// 127.0.0.1 and the specified Port.
			//
			// If capture mode is NONE, i.e., bindToPort is true, and
			// only Bind IP is specified, we will bind to the specified IP
			// for each port as defined in the service registry.
			//
			// If captureMode is not NONE, i.e., bindToPort is false, then
			// we will bind to user specified IP (if any) or to the VIPs of services in
			// this egress listener.
			bind := egressListener.IstioListener.Bind
			if bindToPort && bind == "" {
				bind = actualLocalHostAddress
			} else if len(bind) == 0 {
				bind = actualWildcard
			}

			for _, service := range services {
				listenerOpts := buildListenerOpts{
					push:       push,
					proxy:      node,
					bind:       bind,
					port:       listenPort.Port,
					bindToPort: bindToPort,
				}

				// The listener protocol is determined by the protocol of egress listener port.
				pluginParams := &plugin.InputParams{
					ListenerProtocol: istionetworking.ModelProtocolToListenerProtocol(node, listenPort.Protocol,
						core.TrafficDirection_OUTBOUND),
					DeprecatedListenerCategory: networking.EnvoyFilter_DeprecatedListenerMatch_SIDECAR_OUTBOUND,
					Node:                       node,
					Push:                       push,
					Bind:                       bind,
					Port:                       listenPort,
					Service:                    service,
				}

				configgen.buildSidecarOutboundListenerForPortOrUDS(node, listenerOpts, pluginParams, listenerMap,
					virtualServices, actualWildcard)
			}
		} else {
			// This is a catch all egress listener with no port. This
			// should be the last egress listener in the sidecar
			// Scope. Construct a listener for each service and service
			// port, if and only if this port was not specified in any of
			// the preceding listeners from the sidecarScope. This allows
			// users to specify a trimmed set of services for one or more
			// listeners and then add a catch all egress listener for all
			// other ports. Doing so allows people to restrict the set of
			// services exposed on one or more listeners, and avoid hard
			// port conflicts like tcp taking over http or http taking over
			// tcp, or simply specify that of all the listeners that Istio
			// generates, the user would like to have only specific sets of
			// services exposed on a particular listener.
			//
			// To ensure that we do not add anything to listeners we have
			// already generated, run through the outboundListenerEntry map and set
			// the locked bit to true.
			// buildSidecarOutboundListenerForPortOrUDS will not add/merge
			// any HTTP/TCP listener if there is already a outboundListenerEntry
			// with locked bit set to true
			for _, e := range listenerMap {
				e.locked = true
			}

			bind := ""
			if egressListener.IstioListener != nil && egressListener.IstioListener.Bind != "" {
				bind = egressListener.IstioListener.Bind
			}
			if bindToPort && bind == "" {
				bind = actualLocalHostAddress
			}
			for _, service := range services {
				for _, servicePort := range service.Ports {
					listenerOpts := buildListenerOpts{
						push:       push,
						proxy:      node,
						port:       servicePort.Port,
						bind:       bind,
						bindToPort: bindToPort,
					}

					// The listener protocol is determined by the protocol of service port.
					pluginParams := &plugin.InputParams{
						ListenerProtocol: istionetworking.ModelProtocolToListenerProtocol(node, servicePort.Protocol,
							core.TrafficDirection_OUTBOUND),
						DeprecatedListenerCategory: networking.EnvoyFilter_DeprecatedListenerMatch_SIDECAR_OUTBOUND,
						Node:                       node,
						Push:                       push,
						Bind:                       bind,
						Port:                       servicePort,
						Service:                    service,
					}

					// Support Kubernetes statefulsets/headless services with TCP ports only.
					// Instead of generating a single 0.0.0.0:Port listener, generate a listener
					// for each instance. HTTP services can happily reside on 0.0.0.0:PORT and use the
					// wildcard route match to get to the appropriate pod through original dst clusters.
					if features.EnableHeadlessService.Get() && bind == "" && service.Resolution == model.Passthrough &&
						service.Attributes.ServiceRegistry == string(serviceregistry.Kubernetes) && servicePort.Protocol.IsTCP() {
						if instances, err := push.InstancesByPort(service, servicePort.Port, nil); err == nil {
							for _, instance := range instances {
								// Skip build outbound listener to the node itself,
								// as when app access itself by pod ip will not flow through this listener.
								// Simultaneously, it will be duplicate with inbound listener.
								if instance.Endpoint.Address == node.IPAddresses[0] {
									continue
								}
								listenerOpts.bind = instance.Endpoint.Address
								configgen.buildSidecarOutboundListenerForPortOrUDS(node, listenerOpts, pluginParams, listenerMap,
									virtualServices, actualWildcard)
							}
						} else {
							// we can't do anything. Fallback to the usual way of constructing listeners
							// for headless services that use 0.0.0.0:Port listener
							configgen.buildSidecarOutboundListenerForPortOrUDS(node, listenerOpts, pluginParams, listenerMap,
								virtualServices, actualWildcard)
						}
					} else {
						// Standard logic for headless and non headless services
						if features.EnableThriftFilter.Get() &&
							servicePort.Protocol.IsThrift() {
							listenerOpts.bind = service.Address
						}
						configgen.buildSidecarOutboundListenerForPortOrUDS(node, listenerOpts, pluginParams, listenerMap,
							virtualServices, actualWildcard)
					}
				}
			}
		}
	}

	// Now validate all the listeners. Collate the tcp listeners first and then the HTTP listeners
	// TODO: This is going to be bad for caching as the order of listeners in tcpListeners or httpListeners is not
	// guaranteed.
	invalid := 0.0
	for name, l := range listenerMap {
		if err := l.listener.Validate(); err != nil {
			log.Warnf("buildSidecarOutboundListeners: error validating listener %s (type %v): %v", name, l.servicePort.Protocol, err)
			invalid++
			invalidOutboundListeners.Record(invalid)
			continue
		}
		if l.servicePort.Protocol.IsTCP() {
			tcpListeners = append(tcpListeners, l.listener)
		} else {
			httpListeners = append(httpListeners, l.listener)
		}
	}

	tcpListeners = append(tcpListeners, httpListeners...)
	httpProxy := configgen.buildHTTPProxy(node, push)
	if httpProxy != nil {
		tcpListeners = append(tcpListeners, httpProxy)
	}

	removeListenerFilterTimeout(tcpListeners)
	return tcpListeners
}

func (configgen *ConfigGeneratorImpl) buildHTTPProxy(node *model.Proxy,
	push *model.PushContext) *xdsapi.Listener {
	httpProxyPort := push.Mesh.ProxyHttpPort
	if httpProxyPort == 0 {
		return nil
	}

	// enable HTTP PROXY port if necessary; this will add an RDS route for this port
	_, listenAddress := getActualWildcardAndLocalHost(node)

	httpOpts := &core.Http1ProtocolOptions{
		AllowAbsoluteUrl: proto.BoolTrue,
	}
	if features.HTTP10 || node.Metadata.HTTP10 == "1" {
		httpOpts.AcceptHttp_10 = true
	}

	opts := buildListenerOpts{
		push:  push,
		proxy: node,
		bind:  listenAddress,
		port:  int(httpProxyPort),
		filterChainOpts: []*filterChainOpts{{
			httpOpts: &httpListenerOpts{
				rds:              RDSHttpProxy,
				useRemoteAddress: false,
				connectionManager: &http_conn.HttpConnectionManager{
					HttpProtocolOptions: httpOpts,
				},
			},
		}},
		bindToPort:      true,
		skipUserFilters: true,
	}
	l := buildListener(opts)
	l.TrafficDirection = core.TrafficDirection_OUTBOUND

	// TODO: plugins for HTTP_PROXY mode, envoyfilter needs another listener match for SIDECAR_HTTP_PROXY
	// there is no mixer for http_proxy
	mutable := &istionetworking.MutableObjects{
		Listener:     l,
		FilterChains: []istionetworking.FilterChain{{}},
	}
	pluginParams := &plugin.InputParams{
		ListenerProtocol: istionetworking.ListenerProtocolHTTP,
		ListenerCategory: networking.EnvoyFilter_SIDECAR_OUTBOUND,
		Node:             node,
		Push:             push,
	}
	if err := buildCompleteFilterChain(pluginParams, mutable, opts); err != nil {
		log.Warna("buildHTTPProxy filter chain error  ", err.Error())
		return nil
	}
	return l
}

func (configgen *ConfigGeneratorImpl) buildSidecarOutboundHTTPListenerOptsForPortOrUDS(node *model.Proxy, listenerMapKey *string,
	currentListenerEntry **outboundListenerEntry, listenerOpts *buildListenerOpts,
	pluginParams *plugin.InputParams, listenerMap map[string]*outboundListenerEntry, actualWildcard string) (bool, []*filterChainOpts) {
	// first identify the bind if its not set. Then construct the key
	// used to lookup the listener in the conflict map.
	if len(listenerOpts.bind) == 0 { // no user specified bind. Use 0.0.0.0:Port
		listenerOpts.bind = actualWildcard
	}
	*listenerMapKey = listenerOpts.bind + ":" + strconv.Itoa(pluginParams.Port.Port)

	var exists bool

	// Have we already generated a listener for this Port based on user
	// specified listener ports? if so, we should not add any more HTTP
	// services to the port. The user could have specified a sidecar
	// resource with one or more explicit ports and then added a catch
	// all listener, implying add all other ports as usual. When we are
	// iterating through the services for a catchAll egress listener,
	// the caller would have set the locked bit for each listener Entry
	// in the map.
	//
	// Check if this HTTP listener conflicts with an existing TCP
	// listener. We could have listener conflicts occur on unix domain
	// sockets, or on IP binds. Specifically, its common to see
	// conflicts on binds for wildcard address when a service has NONE
	// resolution type, since we collapse all HTTP listeners into a
	// single 0.0.0.0:port listener and use vhosts to distinguish
	// individual http services in that port
	if *currentListenerEntry, exists = listenerMap[*listenerMapKey]; exists {
		// NOTE: This is not a conflict. This is simply filtering the
		// services for a given listener explicitly.
		// When the user declares their own ports in Sidecar.egress
		// with some specific services on those ports, we should not
		// generate any more listeners on that port as the user does
		// not want those listeners. Protocol sniffing is not needed.
		if (*currentListenerEntry).locked {
			return false, nil
		}

		if !util.IsProtocolSniffingEnabledForOutbound(node) {
			if pluginParams.Service != nil {
				if !(*currentListenerEntry).servicePort.Protocol.IsHTTP() {
					outboundListenerConflict{
						metric:          model.ProxyStatusConflictOutboundListenerTCPOverHTTP,
						node:            pluginParams.Node,
						listenerName:    *listenerMapKey,
						currentServices: (*currentListenerEntry).services,
						currentProtocol: (*currentListenerEntry).servicePort.Protocol,
						newHostname:     pluginParams.Service.Hostname,
						newProtocol:     pluginParams.Port.Protocol,
					}.addMetric(node, pluginParams.Push)
				}

				// Skip building listener for the same http port
				(*currentListenerEntry).services = append((*currentListenerEntry).services, pluginParams.Service)
			}
			return false, nil
		}
	}

	// No conflicts. Add a http filter chain option to the listenerOpts
	var rdsName string
	if pluginParams.Port.Port == 0 {
		rdsName = listenerOpts.bind // use the UDS as a rds name
	} else {
		if pluginParams.ListenerProtocol == istionetworking.ListenerProtocolAuto &&
			util.IsProtocolSniffingEnabledForOutbound(node) && listenerOpts.bind != actualWildcard && pluginParams.Service != nil {
			rdsName = string(pluginParams.Service.Hostname) + ":" + strconv.Itoa(pluginParams.Port.Port)
		} else {
			rdsName = strconv.Itoa(pluginParams.Port.Port)
		}
	}
	httpOpts := &httpListenerOpts{
		// Set useRemoteAddress to true for side car outbound listeners so that it picks up the localhost address of the sender,
		// which is an internal address, so that trusted headers are not sanitized. This helps to retain the timeout headers
		// such as "x-envoy-upstream-rq-timeout-ms" set by the calling application.
		useRemoteAddress: features.UseRemoteAddress.Get(),
		rds:              rdsName,
	}

	if features.HTTP10 || pluginParams.Node.Metadata.HTTP10 == "1" {
		httpOpts.connectionManager = &http_conn.HttpConnectionManager{
			HttpProtocolOptions: &core.Http1ProtocolOptions{
				AcceptHttp_10: true,
			},
		}
	}

	return true, []*filterChainOpts{{
		httpOpts: httpOpts,
	}}
}

func (configgen *ConfigGeneratorImpl) buildSidecarOutboundThriftListenerOptsForPortOrUDS(_ *model.Proxy, listenerMapKey *string,
	currentListenerEntry **outboundListenerEntry, listenerOpts *buildListenerOpts,
	pluginParams *plugin.InputParams, listenerMap map[string]*outboundListenerEntry, actualWildcard string) (bool, []*filterChainOpts) {
	// first identify the bind if its not set. Then construct the key
	// used to lookup the listener in the conflict map.
	if len(listenerOpts.bind) == 0 { // no user specified bind. Use 0.0.0.0:Port
		listenerOpts.bind = actualWildcard
	}
	*listenerMapKey = fmt.Sprintf("%s:%d", listenerOpts.bind, pluginParams.Port.Port)

	var exists bool

	// Have we already generated a listener for this Port based on user
	// specified listener ports? if so, we should not add any more Thrift
	// services to the port. The user could have specified a sidecar
	// resource with one or more explicit ports and then added a catch
	// all listener, implying add all other ports as usual. When we are
	// iterating through the services for a catchAll egress listener,
	// the caller would have set the locked bit for each listener Entry
	// in the map.
	//
	// Check if this Thrift listener conflicts with an existing TCP or
	// HTTP listener. We could have listener conflicts occur on unix
	// domain sockets, or on IP binds.
	if *currentListenerEntry, exists = listenerMap[*listenerMapKey]; exists {
		// NOTE: This is not a conflict. This is simply filtering the
		// services for a given listener explicitly.
		// When the user declares their own ports in Sidecar.egress
		// with some specific services on those ports, we should not
		// generate any more listeners on that port as the user does
		// not want those listeners. Protocol sniffing is not needed.
		if (*currentListenerEntry).locked {
			return false, nil
		}
	}

	// No conflicts. Add a thrift filter chain option to the listenerOpts
	clusterName := model.BuildSubsetKey(model.TrafficDirectionOutbound, "", pluginParams.Service.Hostname, pluginParams.Port.Port)
	thriftOpts := &thriftListenerOpts{
		protocol:    thrift_proxy.ProtocolType_AUTO_PROTOCOL,
		transport:   thrift_proxy.TransportType_AUTO_TRANSPORT,
		routeConfig: configgen.buildSidecarThriftRouteConfig(clusterName, pluginParams.Push.Mesh.ThriftConfig.RateLimitUrl),
	}

	return true, []*filterChainOpts{{
		thriftOpts: thriftOpts,
	}}
}

func (configgen *ConfigGeneratorImpl) buildSidecarOutboundTCPListenerOptsForPortOrUDS(node *model.Proxy, destinationCIDR *string, listenerMapKey *string,
	currentListenerEntry **outboundListenerEntry, listenerOpts *buildListenerOpts,
	pluginParams *plugin.InputParams, listenerMap map[string]*outboundListenerEntry,
	virtualServices []model.Config, actualWildcard string) (bool, []*filterChainOpts) {

	// first identify the bind if its not set. Then construct the key
	// used to lookup the listener in the conflict map.

	// Determine the listener address if bind is empty
	// we listen on the service VIP if and only
	// if the address is an IP address. If its a CIDR, we listen on
	// 0.0.0.0, and setup a filter chain match for the CIDR range.
	// As a small optimization, CIDRs with /32 prefix will be converted
	// into listener address so that there is a dedicated listener for this
	// ip:port. This will reduce the impact of a listener reload

	if len(listenerOpts.bind) == 0 {
		svcListenAddress := pluginParams.Service.GetServiceAddressForProxy(pluginParams.Node)
		// We should never get an empty address.
		// This is a safety guard, in case some platform adapter isn't doing things
		// properly
		if len(svcListenAddress) > 0 {
			if !strings.Contains(svcListenAddress, "/") {
				listenerOpts.bind = svcListenAddress
			} else {
				// Address is a CIDR. Fall back to 0.0.0.0 and
				// filter chain match
				*destinationCIDR = svcListenAddress
				listenerOpts.bind = actualWildcard
			}
		}
	}

	// could be a unix domain socket or an IP bind
	*listenerMapKey = fmt.Sprintf("%s:%d", listenerOpts.bind, pluginParams.Port.Port)

	var exists bool

	// Have we already generated a listener for this Port based on user
	// specified listener ports? if so, we should not add any more
	// services to the port. The user could have specified a sidecar
	// resource with one or more explicit ports and then added a catch
	// all listener, implying add all other ports as usual. When we are
	// iterating through the services for a catchAll egress listener,
	// the caller would have set the locked bit for each listener Entry
	// in the map.
	//
	// Check if this TCP listener conflicts with an existing HTTP listener
	if *currentListenerEntry, exists = listenerMap[*listenerMapKey]; exists {
		// NOTE: This is not a conflict. This is simply filtering the
		// services for a given listener explicitly.
		// When the user declares their own ports in Sidecar.egress
		// with some specific services on those ports, we should not
		// generate any more listeners on that port as the user does
		// not want those listeners. Protocol sniffing is not needed.
		if (*currentListenerEntry).locked {
			return false, nil
		}

		if !util.IsProtocolSniffingEnabledForOutbound(node) {
			// Check for port collisions between TCP/TLS and HTTP (or unknown). If
			// configured correctly, TCP/TLS ports may not collide. We'll
			// need to do additional work to find out if there is a
			// collision within TCP/TLS.
			// If the service port was defined as unknown. It will conflict with all other
			// protocols.
			if !(*currentListenerEntry).servicePort.Protocol.IsTCP() {
				// NOTE: While pluginParams.Service can be nil,
				// this code cannot be reached if Service is nil because a pluginParams.Service can be nil only
				// for user defined Egress listeners with ports. And these should occur in the API before
				// the wildcard egress listener. the check for the "locked" bit will eliminate the collision.
				// User is also not allowed to add duplicate ports in the egress listener
				var newHostname host.Name
				if pluginParams.Service != nil {
					newHostname = pluginParams.Service.Hostname
				} else {
					// user defined outbound listener via sidecar API
					newHostname = "sidecar-config-egress-http-listener"
				}

				outboundListenerConflict{
					metric:          model.ProxyStatusConflictOutboundListenerHTTPOverTCP,
					node:            pluginParams.Node,
					listenerName:    *listenerMapKey,
					currentServices: (*currentListenerEntry).services,
					currentProtocol: (*currentListenerEntry).servicePort.Protocol,
					newHostname:     newHostname,
					newProtocol:     pluginParams.Port.Protocol,
				}.addMetric(node, pluginParams.Push)
				return false, nil
			}

			// We have a collision with another TCP port. This can happen
			// for headless services, or non-k8s services that do not have
			// a VIP, or when we have two binds on a unix domain socket or
			// on same IP.  Unfortunately we won't know if this is a real
			// conflict or not until we process the VirtualServices, etc.
			// The conflict resolution is done later in this code
		}
	}

	meshGateway := map[string]bool{constants.IstioMeshGateway: true}
	return true, buildSidecarOutboundTCPTLSFilterChainOpts(pluginParams.Node,
		pluginParams.Push, virtualServices,
		*destinationCIDR, pluginParams.Service,
		pluginParams.Port, meshGateway)
}

// buildSidecarOutboundListenerForPortOrUDS builds a single listener and
// adds it to the listenerMap provided by the caller.  Listeners are added
// if one doesn't already exist. HTTP listeners on same port are ignored
// (as vhosts are shipped through RDS).  TCP listeners on same port are
// allowed only if they have different CIDR matches.
func (configgen *ConfigGeneratorImpl) buildSidecarOutboundListenerForPortOrUDS(node *model.Proxy, listenerOpts buildListenerOpts,
	pluginParams *plugin.InputParams, listenerMap map[string]*outboundListenerEntry,
	virtualServices []model.Config, actualWildcard string) {
	if features.BlockHTTPonHTTPSPort {
		if listenerOpts.port == CanonicalHTTPSPort && pluginParams.Port.Protocol == protocol.HTTP {
			msg := fmt.Sprintf("listener conflict detected: service %v specifies an HTTP service on HTTPS only port %d.",
				pluginParams.Service.Hostname, CanonicalHTTPSPort)
			pluginParams.Push.AddMetric(model.ProxyStatusConflictOutboundListenerHTTPoverHTTPS, string(pluginParams.Service.Hostname), node, msg)
			return
		}
	}
	var destinationCIDR string
	var listenerMapKey string
	var currentListenerEntry *outboundListenerEntry
	var ret bool
	var opts []*filterChainOpts

	conflictType := NoConflict

	// For HTTP_PROXY protocol defined by sidecars, just create the HTTP listener right away.
	if pluginParams.Port.Protocol == protocol.HTTP_PROXY {
		if ret, opts = configgen.buildSidecarOutboundHTTPListenerOptsForPortOrUDS(node, &listenerMapKey, &currentListenerEntry,
			&listenerOpts, pluginParams, listenerMap, actualWildcard); !ret {
			return
		}
		listenerOpts.filterChainOpts = opts
	} else {
		switch pluginParams.ListenerProtocol {
		case istionetworking.ListenerProtocolHTTP:
			if ret, opts = configgen.buildSidecarOutboundHTTPListenerOptsForPortOrUDS(node, &listenerMapKey, &currentListenerEntry,
				&listenerOpts, pluginParams, listenerMap, actualWildcard); !ret {
				return
			}

			// Check if conflict happens
			if util.IsProtocolSniffingEnabledForOutbound(node) && currentListenerEntry != nil {
				// Build HTTP listener. If current listener entry is using HTTP or protocol sniffing,
				// append the service. Otherwise (TCP), change current listener to use protocol sniffing.
				if currentListenerEntry.protocol.IsHTTP() {
					conflictType = HTTPOverHTTP
				} else if currentListenerEntry.protocol.IsTCP() {
					conflictType = HTTPOverTCP
				} else {
					conflictType = HTTPOverAuto
				}
			}

<<<<<<< HEAD
		// Add application protocol filter chain match to the http filter chain. The application protocol will be set by http inspector
		// A fail through filter chain will be appended to the listener to allow arbitrary egress TCP traffic pass through even when its
		// port is conflicted with existing HTTP services
		for _, opt := range opts {
			if opt.match == nil {
				opt.match = &listener.FilterChainMatch{}
			}

			// Support HTTP/1.0, HTTP/1.1 and HTTP/2
			opt.match.ApplicationProtocols = append(opt.match.ApplicationProtocols, applicationProtocols...)
			opt.match.ApplicationProtocols = append(opt.match.ApplicationProtocols, H2Protocol)
		}

		listenerOpts.filterChainOpts = opts
		listenerOpts.needHTTPInspector = true
=======
			listenerOpts.filterChainOpts = opts
>>>>>>> 07cc6023

		case istionetworking.ListenerProtocolThrift:
			// Hard code the service IP for outbound thrift service listeners. HTTP services
			// use RDS but the Thrift stack has no such dynamic configuration option.
			if ret, opts = configgen.buildSidecarOutboundThriftListenerOptsForPortOrUDS(node, &listenerMapKey, &currentListenerEntry,
				&listenerOpts, pluginParams, listenerMap, actualWildcard); !ret {
				return
			}

			// Protocol sniffing for thrift is not supported.
			if util.IsProtocolSniffingEnabledForOutbound(node) && currentListenerEntry != nil {
				// We should not ever end up here, but log a line just in case.
				log.Errorf(
					"Protocol sniffing is not enabled for thrift, but there was a port collision. Debug info: Node: %v, ListenerEntry: %v",
					node,
					currentListenerEntry)
			}

			listenerOpts.filterChainOpts = opts

		case istionetworking.ListenerProtocolTCP:
			if ret, opts = configgen.buildSidecarOutboundTCPListenerOptsForPortOrUDS(node, &destinationCIDR, &listenerMapKey, &currentListenerEntry,
				&listenerOpts, pluginParams, listenerMap, virtualServices, actualWildcard); !ret {
				return
			}

			// Check if conflict happens
			if util.IsProtocolSniffingEnabledForOutbound(node) && currentListenerEntry != nil {
				// Build TCP listener. If current listener entry is using HTTP, add a new TCP filter chain
				// If current listener is using protocol sniffing, merge the TCP filter chains.
				if currentListenerEntry.protocol.IsHTTP() {
					conflictType = TCPOverHTTP
				} else if currentListenerEntry.protocol.IsTCP() {
					conflictType = TCPOverTCP
				} else {
					conflictType = TCPOverAuto
				}
			}

			listenerOpts.filterChainOpts = opts

		case istionetworking.ListenerProtocolAuto:
			// Add tcp filter chain, build TCP filter chain first.
			if ret, opts = configgen.buildSidecarOutboundTCPListenerOptsForPortOrUDS(node, &destinationCIDR, &listenerMapKey, &currentListenerEntry,
				&listenerOpts, pluginParams, listenerMap, virtualServices, actualWildcard); !ret {
				return
			}
			listenerOpts.filterChainOpts = append(listenerOpts.filterChainOpts, opts...)

			// Add http filter chain and tcp filter chain to the listener opts
			if ret, opts = configgen.buildSidecarOutboundHTTPListenerOptsForPortOrUDS(node, &listenerMapKey, &currentListenerEntry,
				&listenerOpts, pluginParams, listenerMap, actualWildcard); !ret {
				return
			}

			// Add application protocol filter chain match to the http filter chain. The application protocol will be set by http inspector
			for _, opt := range opts {
				if opt.match == nil {
					opt.match = &listener.FilterChainMatch{}
				}

				// Support HTTP/1.0, HTTP/1.1 and HTTP/2
				opt.match.ApplicationProtocols = append(opt.match.ApplicationProtocols, plaintextHTTPALPNs...)
			}

			listenerOpts.filterChainOpts = append(listenerOpts.filterChainOpts, opts...)
			listenerOpts.needHTTPInspector = true

			if currentListenerEntry != nil {
				if currentListenerEntry.protocol.IsHTTP() {
					conflictType = AutoOverHTTP
				} else if currentListenerEntry.protocol.IsTCP() {
					conflictType = AutoOverTCP
				} else {
					conflictType = AutoOverAuto
				}
			}

		default:
			// UDP or other protocols: no need to log, it's too noisy
			return
		}
	}

	// These wildcard listeners are intended for outbound traffic. However, there are cases where inbound traffic can hit these.
	// This will happen when there is a no more specific inbound listener, either because Pilot hasn't sent it (race condition
	// at startup), or because it never will (a port not specified in a service but captured by iptables).
	// When this happens, Envoy will infinite loop sending requests to itself.
	// To prevent this, we add a filter chain match that will match the pod ip and blackhole the traffic.
	if listenerOpts.bind == actualWildcard && features.RestrictPodIPTrafficLoops.Get() {
		listenerOpts.filterChainOpts = append([]*filterChainOpts{{
			destinationCIDRs: pluginParams.Node.IPAddresses,
			networkFilters:   []*listener.Filter{blackholeFilter},
		}}, listenerOpts.filterChainOpts...)
	}

	// Lets build the new listener with the filter chains. In the end, we will
	// merge the filter chains with any existing listener on the same port/bind point
	l := buildListener(listenerOpts)
	appendListenerFallthroughRoute(l, &listenerOpts, pluginParams.Node, currentListenerEntry)
	l.TrafficDirection = core.TrafficDirection_OUTBOUND

	mutable := &istionetworking.MutableObjects{
		Listener:     l,
		FilterChains: getPluginFilterChain(listenerOpts),
	}

	for _, p := range configgen.Plugins {
		if err := p.OnOutboundListener(pluginParams, mutable); err != nil {
			log.Warn(err.Error())
		}
	}

	// Filters are serialized one time into an opaque struct once we have the complete list.
	if err := buildCompleteFilterChain(pluginParams, mutable, listenerOpts); err != nil {
		log.Warna("buildSidecarOutboundListeners: ", err.Error())
		return
	}

	// If there is a TCP listener on well known port, cannot add any http filter chain
	// with the inspector as it will break for server-first protocols. Similarly,
	// if there was a HTTP listener on well known port, cannot add a tcp listener
	// with the inspector as inspector breaks all server-first protocols.
	if currentListenerEntry != nil &&
		!isConflictWithWellKnownPort(pluginParams.Port.Protocol, currentListenerEntry.protocol, conflictType) {
		log.Warnf("conflict happens on a well known port %d, incoming protocol %v, existing protocol %v, conflict type %v",
			pluginParams.Port.Port, pluginParams.Port.Protocol, currentListenerEntry.protocol, conflictType)
		return
	}

	// There are 9 types conflicts
	//    Incoming Existing
	//  1. HTTP -> HTTP
	//  2. HTTP -> TCP
	//  3. HTTP -> unknown
	//  4. TCP  -> HTTP
	//  5. TCP  -> TCP
	//  6. TCP  -> unknown
	//  7. unknown -> HTTP
	//  8. unknown -> TCP
	//  9. unknown -> unknown
	//  Type 1 can be resolved by appending service to existing services
	//  Type 2 can be resolved by merging TCP filter chain with HTTP filter chain
	//  Type 3 can be resolved by appending service to existing services
	//  Type 4 can be resolved by merging HTTP filter chain with TCP filter chain
	//  Type 5 can be resolved by merging TCP filter chains
	//  Type 6 can be resolved by merging TCP filter chains
	//  Type 7 can be resolved by appending service to existing services
	//  Type 8 can be resolved by merging TCP filter chains
	//  Type 9 can be resolved by merging TCP and HTTP filter chains

	switch conflictType {
	case NoConflict:
		if currentListenerEntry != nil {
			currentListenerEntry.listener.FilterChains = mergeTCPFilterChains(mutable.Listener.FilterChains,
				pluginParams, listenerMapKey, listenerMap, node)
		} else {
			listenerMap[listenerMapKey] = &outboundListenerEntry{
				services:    []*model.Service{pluginParams.Service},
				servicePort: pluginParams.Port,
				bind:        listenerOpts.bind,
				listener:    mutable.Listener,
				protocol:    pluginParams.Port.Protocol,
			}
		}

	case HTTPOverHTTP, HTTPOverAuto:
		// Append service only
		currentListenerEntry.services = append(currentListenerEntry.services, pluginParams.Service)
	case HTTPOverTCP:
		// Merge HTTP filter chain to TCP filter chain
		currentListenerEntry.listener.FilterChains = mergeFilterChains(mutable.Listener.FilterChains, currentListenerEntry.listener.FilterChains)
		currentListenerEntry.protocol = protocol.Unsupported
		currentListenerEntry.listener.ListenerFilters = appendListenerFilters(currentListenerEntry.listener.ListenerFilters)
		currentListenerEntry.services = append(currentListenerEntry.services, pluginParams.Service)

	case TCPOverHTTP:
		// Merge TCP filter chain to HTTP filter chain
		currentListenerEntry.listener.FilterChains = mergeFilterChains(currentListenerEntry.listener.FilterChains, mutable.Listener.FilterChains)
		currentListenerEntry.protocol = protocol.Unsupported
		currentListenerEntry.listener.ListenerFilters = appendListenerFilters(currentListenerEntry.listener.ListenerFilters)
	case TCPOverTCP:
		// Merge two TCP filter chains. HTTP filter chain will not conflict with TCP filter chain because HTTP filter chain match for
		// HTTP filter chain is different from TCP filter chain's.
		currentListenerEntry.listener.FilterChains = mergeTCPFilterChains(mutable.Listener.FilterChains,
			pluginParams, listenerMapKey, listenerMap, node)
	case TCPOverAuto:
		// Merge two TCP filter chains. HTTP filter chain will not conflict with TCP filter chain because HTTP filter chain match for
		// HTTP filter chain is different from TCP filter chain's.
		currentListenerEntry.listener.FilterChains = mergeTCPFilterChains(mutable.Listener.FilterChains,
			pluginParams, listenerMapKey, listenerMap, node)

	case AutoOverHTTP:
		listenerMap[listenerMapKey] = &outboundListenerEntry{
			services:    append(currentListenerEntry.services, pluginParams.Service),
			servicePort: pluginParams.Port,
			bind:        listenerOpts.bind,
			listener:    mutable.Listener,
			protocol:    protocol.Unsupported,
		}
		currentListenerEntry.listener.ListenerFilters = appendListenerFilters(currentListenerEntry.listener.ListenerFilters)

	case AutoOverTCP:
		// Merge two TCP filter chains. HTTP filter chain will not conflict with TCP filter chain because HTTP filter chain match for
		// HTTP filter chain is different from TCP filter chain's.
		currentListenerEntry.listener.FilterChains = mergeTCPFilterChains(mutable.Listener.FilterChains,
			pluginParams, listenerMapKey, listenerMap, node)
		currentListenerEntry.protocol = protocol.Unsupported
		currentListenerEntry.listener.ListenerFilters = appendListenerFilters(currentListenerEntry.listener.ListenerFilters)

	case AutoOverAuto:
		currentListenerEntry.services = append(currentListenerEntry.services, pluginParams.Service)
	}

	if log.DebugEnabled() && len(mutable.Listener.FilterChains) > 1 || currentListenerEntry != nil {
		var numChains int
		if currentListenerEntry != nil {
			numChains = len(currentListenerEntry.listener.FilterChains)
		} else {
			numChains = len(mutable.Listener.FilterChains)
		}
		log.Debugf("buildSidecarOutboundListeners: multiple filter chain listener %s with %d chains", mutable.Listener.Name, numChains)
	}
}

// onVirtualOutboundListener calls the plugin API for the outbound virtual listener
func (configgen *ConfigGeneratorImpl) onVirtualOutboundListener(
	node *model.Proxy,
	push *model.PushContext,
	ipTablesListener *xdsapi.Listener) *xdsapi.Listener {

	svc := util.FallThroughFilterChainBlackHoleService
	redirectPort := &model.Port{
		Port:     int(push.Mesh.ProxyListenPort),
		Protocol: protocol.TCP,
	}

	if len(ipTablesListener.FilterChains) < 1 {
		return ipTablesListener
	}

	// contains all filter chains except for the final passthrough/blackhole
	lastFilterChain := ipTablesListener.FilterChains[len(ipTablesListener.FilterChains)-1]

	if util.IsAllowAnyOutbound(node) {
		svc = util.FallThroughFilterChainPassthroughService
	}

	pluginParams := &plugin.InputParams{
		ListenerProtocol:           istionetworking.ListenerProtocolTCP,
		DeprecatedListenerCategory: networking.EnvoyFilter_DeprecatedListenerMatch_SIDECAR_OUTBOUND,
		Node:                       node,
		Push:                       push,
		Bind:                       "",
		Port:                       redirectPort,
		Service:                    svc,
	}

	mutable := &istionetworking.MutableObjects{
		Listener:     ipTablesListener,
		FilterChains: make([]istionetworking.FilterChain, len(ipTablesListener.FilterChains)),
	}

	for _, p := range configgen.Plugins {
		if err := p.OnVirtualListener(pluginParams, mutable); err != nil {
			log.Warn(err.Error())
		}
	}
	if len(mutable.FilterChains) > 0 && len(mutable.FilterChains[0].TCP) > 0 {
		filters := append([]*listener.Filter{}, mutable.FilterChains[0].TCP...)
		filters = append(filters, lastFilterChain.Filters...)

		// Replace the final filter chain with the new chain that has had plugins applied
		lastFilterChain.Filters = filters
	}
	return ipTablesListener
}

// buildSidecarInboundMgmtListeners creates inbound TCP only listeners for the management ports on
// server (inbound). Management port listeners are slightly different from standard Inbound listeners
// in that, they do not have mixer filters nor do they have inbound auth.
// N.B. If a given management port is same as the service instance's endpoint port
// the pod will fail to start in Kubernetes, because the mixer service tries to
// lookup the service associated with the Pod. Since the pod is yet to be started
// and hence not bound to the service), the service lookup fails causing the mixer
// to fail the health check call. This results in a vicious cycle, where kubernetes
// restarts the unhealthy pod after successive failed health checks, and the mixer
// continues to reject the health checks as there is no service associated with
// the pod.
// So, if a user wants to use kubernetes probes with Istio, she should ensure
// that the health check ports are distinct from the service ports.
func buildSidecarInboundMgmtListeners(node *model.Proxy, push *model.PushContext, managementPorts model.PortList, managementIP string) []*xdsapi.Listener {
	listeners := make([]*xdsapi.Listener, 0, len(managementPorts))
	// assumes that inbound connections/requests are sent to the endpoint address
	for _, mPort := range managementPorts {
		switch mPort.Protocol {
		case protocol.HTTP, protocol.HTTP2, protocol.GRPC, protocol.GRPCWeb, protocol.TCP,
			protocol.HTTPS, protocol.TLS, protocol.Mongo, protocol.Redis, protocol.MySQL:

			instance := &model.ServiceInstance{
				Service: &model.Service{
					Hostname: ManagementClusterHostname,
				},
				ServicePort: mPort,
				Endpoint: &model.IstioEndpoint{
					Address:      managementIP,
					EndpointPort: uint32(mPort.Port),
				},
			}
			listenerOpts := buildListenerOpts{
				bind: managementIP,
				port: mPort.Port,
				filterChainOpts: []*filterChainOpts{{
					networkFilters: buildInboundNetworkFilters(push, node, instance),
				}},
				// No user filters for the management unless we introduce new listener matches
				skipUserFilters: true,
				proxy:           node,
				push:            push,
			}
			l := buildListener(listenerOpts)
			l.TrafficDirection = core.TrafficDirection_INBOUND
			mutable := &istionetworking.MutableObjects{
				Listener:     l,
				FilterChains: []istionetworking.FilterChain{{}},
			}
			pluginParams := &plugin.InputParams{
				ListenerProtocol:           istionetworking.ListenerProtocolTCP,
				DeprecatedListenerCategory: networking.EnvoyFilter_DeprecatedListenerMatch_SIDECAR_OUTBOUND,
				Push:                       push,
				Node:                       node,
				Port:                       mPort,
			}
			// TODO: should we call plugins for the admin port listeners too? We do everywhere else we construct listeners.
			if err := buildCompleteFilterChain(pluginParams, mutable, listenerOpts); err != nil {
				log.Warna("buildSidecarInboundMgmtListeners ", err.Error())
			} else {
				listeners = append(listeners, l)
			}
		default:
			log.Warnf("Unsupported inbound protocol %v for management port %#v",
				mPort.Protocol, mPort)
		}
	}

	return listeners
}

// httpListenerOpts are options for an HTTP listener
type httpListenerOpts struct {
	routeConfig *xdsapi.RouteConfiguration
	rds         string
	// If set, use this as a basis
	connectionManager *http_conn.HttpConnectionManager
	// stat prefix for the http connection manager
	// DO not set this field. Will be overridden by buildCompleteFilterChain
	statPrefix string
	// addGRPCWebFilter specifies whether the envoy.grpc_web HTTP filter
	// should be added.
	addGRPCWebFilter bool
	useRemoteAddress bool
}

// thriftListenerOpts are options for a Thrift listener
type thriftListenerOpts struct {
	// Stats are not provided for the Thrift filter chain
	transport   thrift_proxy.TransportType
	protocol    thrift_proxy.ProtocolType
	routeConfig *thrift_proxy.RouteConfiguration
}

// filterChainOpts describes a filter chain: a set of filters with the same TLS context
type filterChainOpts struct {
	filterChainName  string
	sniHosts         []string
	destinationCIDRs []string
	metadata         *core.Metadata
	tlsContext       *auth.DownstreamTlsContext
	httpOpts         *httpListenerOpts
	thriftOpts       *thriftListenerOpts
	match            *listener.FilterChainMatch
	listenerFilters  []*listener.ListenerFilter
	networkFilters   []*listener.Filter
	isFallThrough    bool
}

// buildListenerOpts are the options required to build a Listener
type buildListenerOpts struct {
	// nolint: maligned
	push              *model.PushContext
	proxy             *model.Proxy
	bind              string
	port              int
	userTLSOpts       *networking.Server_TLSOptions
	filterChainOpts   []*filterChainOpts
	bindToPort        bool
	skipUserFilters   bool
	needHTTPInspector bool
}

func buildHTTPConnectionManager(pluginParams *plugin.InputParams, httpOpts *httpListenerOpts,
	httpFilters []*http_conn.HttpFilter) *http_conn.HttpConnectionManager {
	filters := make([]*http_conn.HttpFilter, len(httpFilters))
	copy(filters, httpFilters)

	if httpOpts.addGRPCWebFilter {
		filters = append(filters, &http_conn.HttpFilter{Name: wellknown.GRPCWeb})
	}

	if util.IsIstioVersionGE14(pluginParams.Node) &&
		pluginParams.ServiceInstance != nil &&
		pluginParams.ServiceInstance.ServicePort != nil &&
		pluginParams.ServiceInstance.ServicePort.Protocol == protocol.GRPC {
		filters = append(filters, &http_conn.HttpFilter{
			Name: "envoy.filters.http.grpc_stats",
			ConfigType: &http_conn.HttpFilter_TypedConfig{
				TypedConfig: util.MessageToAny(&grpc_stats.FilterConfig{
					EmitFilterState: true,
				}),
			},
		})
	}

	// append ALPN HTTP filter in HTTP connection manager for outbound listener only.
	if util.IsIstioVersionGE14(pluginParams.Node) &&
		(pluginParams.ListenerCategory == networking.EnvoyFilter_SIDECAR_OUTBOUND ||
			pluginParams.DeprecatedListenerCategory == networking.EnvoyFilter_DeprecatedListenerMatch_SIDECAR_OUTBOUND) {
		filters = append(filters, &http_conn.HttpFilter{
			Name: AlpnFilterName,
			ConfigType: &http_conn.HttpFilter_TypedConfig{
				TypedConfig: util.MessageToAny(&alpn_filter.FilterConfig{
					AlpnOverride: []*alpn_filter.FilterConfig_AlpnOverride{
						{
							UpstreamProtocol: alpn_filter.FilterConfig_HTTP10,
							AlpnOverride:     mtlsHTTP10ALPN,
						},
						{
							UpstreamProtocol: alpn_filter.FilterConfig_HTTP11,
							AlpnOverride:     mtlsHTTP11ALPN,
						},
						{
							UpstreamProtocol: alpn_filter.FilterConfig_HTTP2,
							AlpnOverride:     mtlsHTTP2ALPN,
						},
					},
				}),
			},
		})
	}

	filters = append(filters,
		&http_conn.HttpFilter{Name: wellknown.CORS},
		&http_conn.HttpFilter{Name: wellknown.Fault},
		&http_conn.HttpFilter{Name: wellknown.Router},
	)

	if httpOpts.connectionManager == nil {
		httpOpts.connectionManager = &http_conn.HttpConnectionManager{}
	}

	connectionManager := httpOpts.connectionManager
	connectionManager.CodecType = http_conn.HttpConnectionManager_AUTO
	connectionManager.AccessLog = []*accesslog.AccessLog{}
	connectionManager.HttpFilters = filters
	connectionManager.StatPrefix = httpOpts.statPrefix
	connectionManager.NormalizePath = proto.BoolTrue
	if httpOpts.useRemoteAddress {
		connectionManager.UseRemoteAddress = proto.BoolTrue
	} else {
		connectionManager.UseRemoteAddress = proto.BoolFalse
	}

	// Allow websocket upgrades
	websocketUpgrade := &http_conn.HttpConnectionManager_UpgradeConfig{UpgradeType: "websocket"}
	connectionManager.UpgradeConfigs = []*http_conn.HttpConnectionManager_UpgradeConfig{websocketUpgrade}

	idleTimeout, err := time.ParseDuration(pluginParams.Node.Metadata.IdleTimeout)
	if idleTimeout > 0 && err == nil {
		if util.IsIstioVersionGE14(pluginParams.Node) {
			connectionManager.CommonHttpProtocolOptions = &core.HttpProtocolOptions{
				IdleTimeout: ptypes.DurationProto(idleTimeout),
			}
		} else {
			connectionManager.IdleTimeout = ptypes.DurationProto(idleTimeout)
		}
	}

	notimeout := ptypes.DurationProto(0 * time.Second)
	connectionManager.StreamIdleTimeout = notimeout

	if httpOpts.rds != "" {
		rds := &http_conn.HttpConnectionManager_Rds{
			Rds: &http_conn.Rds{
				ConfigSource: &core.ConfigSource{
					ConfigSourceSpecifier: &core.ConfigSource_Ads{
						Ads: &core.AggregatedConfigSource{},
					},
					InitialFetchTimeout: features.InitialFetchTimeout,
				},
				RouteConfigName: httpOpts.rds,
			},
		}
		connectionManager.RouteSpecifier = rds
	} else {
		connectionManager.RouteSpecifier = &http_conn.HttpConnectionManager_RouteConfig{RouteConfig: httpOpts.routeConfig}
	}

	if pluginParams.Push.Mesh.AccessLogFile != "" {
		fl := &accesslogconfig.FileAccessLog{
			Path: pluginParams.Push.Mesh.AccessLogFile,
		}
		buildAccessLog(pluginParams.Node, fl, pluginParams.Push)
		acc := &accesslog.AccessLog{
			Name:       wellknown.FileAccessLog,
			ConfigType: &accesslog.AccessLog_TypedConfig{TypedConfig: util.MessageToAny(fl)},
		}
		connectionManager.AccessLog = append(connectionManager.AccessLog, acc)
	}

	if pluginParams.Push.Mesh.EnableEnvoyAccessLogService {
		fl := &accesslogconfig.HttpGrpcAccessLogConfig{
			CommonConfig: &accesslogconfig.CommonGrpcAccessLogConfig{
				LogName: httpEnvoyAccessLogFriendlyName,
				GrpcService: &core.GrpcService{
					TargetSpecifier: &core.GrpcService_EnvoyGrpc_{
						EnvoyGrpc: &core.GrpcService_EnvoyGrpc{
							ClusterName: EnvoyAccessLogCluster,
						},
					},
				},
			},
		}

		if util.IsIstioVersionGE14(pluginParams.Node) {
			fl.CommonConfig.FilterStateObjectsToLog = envoyWasmStateToLog
		}

		acc := &accesslog.AccessLog{
			Name:       wellknown.HTTPGRPCAccessLog,
			ConfigType: &accesslog.AccessLog_TypedConfig{TypedConfig: util.MessageToAny(fl)},
		}

		connectionManager.AccessLog = append(connectionManager.AccessLog, acc)
	}

	if pluginParams.Push.Mesh.EnableTracing {
		tc := authn_model.GetTraceConfig()
		connectionManager.Tracing = &http_conn.HttpConnectionManager_Tracing{
			ClientSampling: &envoy_type.Percent{
				Value: tc.ClientSampling,
			},
			RandomSampling: &envoy_type.Percent{
				Value: tc.RandomSampling,
			},
			OverallSampling: &envoy_type.Percent{
				Value: tc.OverallSampling,
			},
		}
		connectionManager.GenerateRequestId = proto.BoolTrue
	}

	return connectionManager
}

func buildThriftRatelimit(domain string, thriftconfig *meshconfig.MeshConfig_ThriftConfig) *thrift_ratelimit.RateLimit {
	thriftRateLimit := &thrift_ratelimit.RateLimit{
		Domain:          domain,
		Timeout:         ptypes.DurationProto(ThriftRLSDefaultTimeoutMS * time.Millisecond),
		FailureModeDeny: false,
		RateLimitService: &ratelimit.RateLimitServiceConfig{
			GrpcService: &core.GrpcService{},
		},
	}

	rlsClusterName, err := thritRLSClusterNameFromAuthority(thriftconfig.RateLimitUrl)
	if err != nil {
		log.Errorf("unable to generate thrift rls cluster name: %s\n", rlsClusterName)
		return nil
	}

	thriftRateLimit.RateLimitService.GrpcService.TargetSpecifier = &core.GrpcService_EnvoyGrpc_{
		EnvoyGrpc: &core.GrpcService_EnvoyGrpc{
			ClusterName: rlsClusterName,
		},
	}

	if meshConfigTimeout := thriftconfig.GetRateLimitTimeout(); meshConfigTimeout != nil {
		thriftRateLimit.Timeout = gogo.DurationToProtoDuration(meshConfigTimeout)
	}

	if err := thriftRateLimit.Validate(); err != nil {
		log.Warn(err.Error())
	}

	return thriftRateLimit
}

func buildThriftProxy(thriftOpts *thriftListenerOpts) *thrift_proxy.ThriftProxy {
	return &thrift_proxy.ThriftProxy{
		Transport:   thriftOpts.transport,
		Protocol:    thriftOpts.protocol,
		RouteConfig: thriftOpts.routeConfig,
	}
}

// buildListener builds and initializes a Listener proto based on the provided opts. It does not set any filters.
func buildListener(opts buildListenerOpts) *xdsapi.Listener {
	filterChains := make([]*listener.FilterChain, 0, len(opts.filterChainOpts))
	listenerFiltersMap := make(map[string]bool)
	var listenerFilters []*listener.ListenerFilter

	// add a TLS inspector if we need to detect ServerName or ALPN
	needTLSInspector := false
	for _, chain := range opts.filterChainOpts {
		needsALPN := chain.tlsContext != nil && chain.tlsContext.CommonTlsContext != nil && len(chain.tlsContext.CommonTlsContext.AlpnProtocols) > 0
		if len(chain.sniHosts) > 0 || needsALPN {
			needTLSInspector = true
			break
		}
	}
	if needTLSInspector || opts.needHTTPInspector {
		listenerFiltersMap[wellknown.TlsInspector] = true
		listenerFilters = append(listenerFilters, &listener.ListenerFilter{Name: wellknown.TlsInspector})
	}

	if opts.needHTTPInspector {
		listenerFiltersMap[wellknown.HttpInspector] = true
		listenerFilters = append(listenerFilters, &listener.ListenerFilter{Name: wellknown.HttpInspector})
	}

	for _, chain := range opts.filterChainOpts {
		for _, filter := range chain.listenerFilters {
			if _, exist := listenerFiltersMap[filter.Name]; !exist {
				listenerFiltersMap[filter.Name] = true
				listenerFilters = append(listenerFilters, filter)
			}
		}
		match := &listener.FilterChainMatch{}
		needMatch := false
		if chain.match != nil {
			needMatch = true
			match = chain.match
		}
		if len(chain.sniHosts) > 0 {
			sort.Strings(chain.sniHosts)
			fullWildcardFound := false
			for _, h := range chain.sniHosts {
				if h == "*" {
					fullWildcardFound = true
					// If we have a host with *, it effectively means match anything, i.e.
					// no SNI based matching for this host.
					break
				}
			}
			if !fullWildcardFound {
				match.ServerNames = chain.sniHosts
			}
		}
		if len(chain.destinationCIDRs) > 0 {
			sort.Strings(chain.destinationCIDRs)
			for _, d := range chain.destinationCIDRs {
				if len(d) == 0 {
					continue
				}
				cidr := util.ConvertAddressToCidr(d)
				if cidr != nil && cidr.AddressPrefix != constants.UnspecifiedIP {
					match.PrefixRanges = append(match.PrefixRanges, cidr)
				}
			}
		}

		if !needMatch && reflect.DeepEqual(*match, listener.FilterChainMatch{}) {
			match = nil
		}
		filterChains = append(filterChains, &listener.FilterChain{
			FilterChainMatch: match,
			TransportSocket:  buildDownstreamTLSTransportSocket(chain.tlsContext),
		})
	}

	var deprecatedV1 *xdsapi.Listener_DeprecatedV1
	if !opts.bindToPort {
		deprecatedV1 = &xdsapi.Listener_DeprecatedV1{
			BindToPort: proto.BoolFalse,
		}
	}

	listener := &xdsapi.Listener{
		// TODO: need to sanitize the opts.bind if its a UDS socket, as it could have colons, that envoy
		// doesn't like
		Name:            opts.bind + "_" + strconv.Itoa(opts.port),
		Address:         util.BuildAddress(opts.bind, uint32(opts.port)),
		ListenerFilters: listenerFilters,
		FilterChains:    filterChains,
		DeprecatedV1:    deprecatedV1,
	}

	if util.IsIstioVersionGE13(opts.proxy) && opts.proxy.Type != model.Router {
		listener.ListenerFiltersTimeout = gogo.DurationToProtoDuration(opts.push.Mesh.ProtocolDetectionTimeout)

		if listener.ListenerFiltersTimeout != nil {
			listener.ContinueOnListenerFiltersTimeout = true
		}
	}

	return listener
}

// appendListenerFallthroughRoute adds a filter that will match all traffic and direct to the
// PassthroughCluster. This should be appended as the final filter or it will mask the others.
// This allows external https traffic, even when port the port (usually 443) is in use by another service.
<<<<<<< HEAD
func appendListenerFallthroughRoute(l *xdsapi.Listener, opts *buildListenerOpts, node *model.Proxy, currentListenerEntry *outboundListenerEntry) {
	// If traffic policy is REGISTRY_ONLY, the traffic will already be blocked, so no action is needed.
	if features.EnableFallthroughRoute.Get() && isAllowAnyOutbound(node) {
		wildcardMatch := &listener.FilterChainMatch{}
		for _, fc := range l.FilterChains {
			if fc.FilterChainMatch == nil || reflect.DeepEqual(fc.FilterChainMatch, wildcardMatch) {
				// We can only have one wildcard match. If the filter chain already has one, skip it
				// This happens in the case of HTTP, which will get a fallthrough route added later,
				// or TCP, which is not supported
				return
			}
=======
func appendListenerFallthroughRoute(l *xdsapi.Listener, opts *buildListenerOpts,
	node *model.Proxy, currentListenerEntry *outboundListenerEntry) {
	wildcardMatch := &listener.FilterChainMatch{}
	for _, fc := range l.FilterChains {
		if isMatchAllFilterChain(fc) {
			// We can only have one wildcard match. If the filter chain already has one, skip it
			// This happens in the case of HTTP, which will get a fallthrough route added later,
			// or TCP, which is not supported
			return
>>>>>>> 07cc6023
		}
	}

	if currentListenerEntry != nil {
		for _, fc := range currentListenerEntry.listener.FilterChains {
			if isMatchAllFilterChain(fc) {
				// We can only have one wildcard match. If the existing filter chain already has one, skip it
				// This can happen when there are multiple https services
				return
			}
		}
	}

	fallthroughNetworkFilters := buildOutboundCatchAllNetworkFiltersOnly(opts.push, node)

	opts.filterChainOpts = append(opts.filterChainOpts, &filterChainOpts{
		networkFilters: fallthroughNetworkFilters,
		isFallThrough:  true,
	})
	l.FilterChains = append(l.FilterChains, &listener.FilterChain{FilterChainMatch: wildcardMatch})
}

// buildCompleteFilterChain adds the provided TCP and HTTP filters to the provided Listener and serializes them.
//
// TODO: should we change this from []plugins.FilterChains to [][]listener.Filter, [][]*http_conn.HttpFilter?
// TODO: given how tightly tied listener.FilterChains, opts.filterChainOpts, and mutable.FilterChains are to eachother
// we should encapsulate them some way to ensure they remain consistent (mainly that in each an index refers to the same
// chain)
func buildCompleteFilterChain(pluginParams *plugin.InputParams, mutable *istionetworking.MutableObjects, opts buildListenerOpts) error {
	if len(opts.filterChainOpts) == 0 {
		return fmt.Errorf("must have more than 0 chains in listener: %#v", mutable.Listener)
	}

	httpConnectionManagers := make([]*http_conn.HttpConnectionManager, len(mutable.FilterChains))
	thriftProxies := make([]*thrift_proxy.ThriftProxy, len(mutable.FilterChains))
	for i := range mutable.FilterChains {
		chain := mutable.FilterChains[i]
		opt := opts.filterChainOpts[i]
		mutable.Listener.FilterChains[i].Metadata = opt.metadata
		mutable.Listener.FilterChains[i].Name = opt.filterChainName

		if opt.thriftOpts != nil && features.EnableThriftFilter.Get() {
			var quotas []model.Config
			// Add the TCP filters first.. and then the Thrift filter
			mutable.Listener.FilterChains[i].Filters = append(mutable.Listener.FilterChains[i].Filters, chain.TCP...)

			thriftProxies[i] = buildThriftProxy(opt.thriftOpts)

			if pluginParams.Service != nil {
				quotas = opts.push.QuotaSpecByDestination(&model.ServiceInstance{
					Service: pluginParams.Service,
				})
			}

			// If the RLS service was provided, add the RLS to the Thrift filter
			// chain. Rate limiting is only applied client-side.
			if rlsURI := opts.push.Mesh.ThriftConfig.RateLimitUrl; rlsURI != "" &&
				mutable.Listener.TrafficDirection == core.TrafficDirection_OUTBOUND &&
				pluginParams.Service != nil &&
				pluginParams.Service.Hostname != "" &&
				len(quotas) > 0 {
				rateLimitConfig := buildThriftRatelimit(fmt.Sprint(pluginParams.Service.Hostname), opts.push.Mesh.ThriftConfig)
				rateLimitFilter := &thrift_proxy.ThriftFilter{
					Name: "envoy.filters.thrift.rate_limit",
				}
				routerFilter := &thrift_proxy.ThriftFilter{
					Name:       "envoy.filters.thrift.router",
					ConfigType: &thrift_proxy.ThriftFilter_TypedConfig{TypedConfig: util.MessageToAny(rateLimitConfig)},
				}

				thriftProxies[i].ThriftFilters = append(thriftProxies[i].ThriftFilters, rateLimitFilter, routerFilter)

			}

			filter := &listener.Filter{
				Name:       wellknown.ThriftProxy,
				ConfigType: &listener.Filter_TypedConfig{TypedConfig: util.MessageToAny(thriftProxies[i])},
			}

			mutable.Listener.FilterChains[i].Filters = append(mutable.Listener.FilterChains[i].Filters, filter)
			log.Debugf("attached Thrift filter with %d thrift_filter options to listener %q filter chain %d",
				len(thriftProxies[i].ThriftFilters), mutable.Listener.Name, i)
		} else if opt.httpOpts == nil {
			// we are building a network filter chain (no http connection manager) for this filter chain
			// In HTTP, we need to have mixer, RBAC, etc. upfront so that they can enforce policies immediately
			// For network filters such as mysql, mongo, etc., we need the filter codec upfront. Data from this
			// codec is used by RBAC or mixer later.

			if len(opt.networkFilters) > 0 {
				if opt.isFallThrough {
					insertFallthroughMetadata(mutable.Listener.FilterChains[i])
				}
				// this is the terminating filter
				lastNetworkFilter := opt.networkFilters[len(opt.networkFilters)-1]

				for n := 0; n < len(opt.networkFilters)-1; n++ {
					mutable.Listener.FilterChains[i].Filters = append(mutable.Listener.FilterChains[i].Filters, opt.networkFilters[n])
				}
				mutable.Listener.FilterChains[i].Filters = append(mutable.Listener.FilterChains[i].Filters, chain.TCP...)
				mutable.Listener.FilterChains[i].Filters = append(mutable.Listener.FilterChains[i].Filters, lastNetworkFilter)
			} else {
				mutable.Listener.FilterChains[i].Filters = append(mutable.Listener.FilterChains[i].Filters, chain.TCP...)
			}
			log.Debugf("attached %d network filters to listener %q filter chain %d", len(chain.TCP)+len(opt.networkFilters), mutable.Listener.Name, i)
		} else {
			// Add the TCP filters first.. and then the HTTP connection manager
			mutable.Listener.FilterChains[i].Filters = append(mutable.Listener.FilterChains[i].Filters, chain.TCP...)

			opt.httpOpts.statPrefix = strings.ToLower(mutable.Listener.TrafficDirection.String()) + "_" + mutable.Listener.Name
			httpConnectionManagers[i] = buildHTTPConnectionManager(pluginParams, opt.httpOpts, chain.HTTP)
			filter := &listener.Filter{
				Name:       wellknown.HTTPConnectionManager,
				ConfigType: &listener.Filter_TypedConfig{TypedConfig: util.MessageToAny(httpConnectionManagers[i])},
			}
			mutable.Listener.FilterChains[i].Filters = append(mutable.Listener.FilterChains[i].Filters, filter)
			log.Debugf("attached HTTP filter with %d http_filter options to listener %q filter chain %d",
				len(httpConnectionManagers[i].HttpFilters), mutable.Listener.Name, i)
		}
	}

	if !opts.skipUserFilters {
		// NOTE: we have constructed the HTTP connection manager filter above and we are passing the whole filter chain
		// EnvoyFilter crd could choose to replace the HTTP ConnectionManager that we built or can choose to add
		// more filters to the HTTP filter chain. In the latter case, the deprecatedInsertUserFilters function will
		// overwrite the HTTP connection manager in the filter chain after inserting the new filters
		return envoyfilter.DeprecatedInsertUserFilters(pluginParams, mutable.Listener, httpConnectionManagers)
	}

	return nil
}

// getActualWildcardAndLocalHost will return corresponding Wildcard and LocalHost
// depending on value of proxy's IPAddresses. This function checks each element
// and if there is at least one ipv4 address other than 127.0.0.1, it will use ipv4 address,
// if all addresses are ipv6  addresses then ipv6 address will be used to get wildcard and local host address.
func getActualWildcardAndLocalHost(node *model.Proxy) (string, string) {
	for i := 0; i < len(node.IPAddresses); i++ {
		addr := net.ParseIP(node.IPAddresses[i])
		if addr == nil {
			// Should not happen, invalid IP in proxy's IPAddresses slice should have been caught earlier,
			// skip it to prevent a panic.
			continue
		}
		if addr.To4() != nil {
			return WildcardAddress, LocalhostAddress
		}
	}
	return WildcardIPv6Address, LocalhostIPv6Address
}

func ipv4AndIpv6Support(node *model.Proxy) (bool, bool) {
	ipv4, ipv6 := false, false
	for i := 0; i < len(node.IPAddresses); i++ {
		addr := net.ParseIP(node.IPAddresses[i])
		if addr == nil {
			// Should not happen, invalid IP in proxy's IPAddresses slice should have been caught earlier,
			// skip it to prevent a panic.
			continue
		}
		if addr.To4() != nil {
			ipv4 = true
		} else {
			ipv6 = true
		}
	}
	return ipv4, ipv6
}

// getSidecarInboundBindIP returns the IP that the proxy can bind to along with the sidecar specified port.
// It looks for an unicast address, if none found, then the default wildcard address is used.
// This will make the inbound listener bind to instance_ip:port instead of 0.0.0.0:port where applicable.
func getSidecarInboundBindIP(node *model.Proxy) string {
	defaultInboundIP, _ := getActualWildcardAndLocalHost(node)
	for _, ipAddr := range node.IPAddresses {
		ip := net.ParseIP(ipAddr)
		// Return the IP if its a global unicast address.
		if ip != nil && ip.IsGlobalUnicast() {
			return ip.String()
		}
	}
	return defaultInboundIP
}

func mergeTCPFilterChains(incoming []*listener.FilterChain, pluginParams *plugin.InputParams, listenerMapKey string,
	listenerMap map[string]*outboundListenerEntry, node *model.Proxy) []*listener.FilterChain {
	// TODO(rshriram) merge multiple identical filter chains with just a single destination CIDR based
	// filter chain match, into a single filter chain and array of destinationcidr matches

	// We checked TCP over HTTP, and HTTP over TCP conflicts above.
	// The code below checks for TCP over TCP conflicts and merges listeners

	// merge the newly built listener with the existing listener
	// if and only if the filter chains have distinct conditions
	// Extract the current filter chain matches
	// For every new filter chain match being added, check if any previous match is same
	// if so, skip adding this filter chain with a warning
	// This is very unoptimized.

	currentListenerEntry := listenerMap[listenerMapKey]
	newFilterChains := make([]*listener.FilterChain, 0,
		len(currentListenerEntry.listener.FilterChains)+len(incoming))
	newFilterChains = append(newFilterChains, currentListenerEntry.listener.FilterChains...)

	for _, incomingFilterChain := range incoming {
		conflictFound := false
		replacedFallthrough := false

	compareWithExisting:
		for i, existingFilterChain := range newFilterChains {
			if isMatchAllFilterChain(existingFilterChain) {
				// This is a catch all filter chain.
				// We can only merge with a non-catch all filter chain
				// Else mark it as conflict
				if isMatchAllFilterChain(incomingFilterChain) {
					// replace fallthrough filter chain with the real service one
					if isFallthroughFilterChain(existingFilterChain) {
						replacedFallthrough = true
						newFilterChains[i] = incomingFilterChain
						continue
					}
					// NOTE: While pluginParams.Service can be nil,
					// this code cannot be reached if Service is nil because a pluginParams.Service can be nil only
					// for user defined Egress listeners with ports. And these should occur in the API before
					// the wildcard egress listener. the check for the "locked" bit will eliminate the collision.
					// User is also not allowed to add duplicate ports in the egress listener
					var newHostname host.Name
					if pluginParams.Service != nil {
						newHostname = pluginParams.Service.Hostname
					} else {
						// user defined outbound listener via sidecar API
						newHostname = "sidecar-config-egress-tcp-listener"
					}

					conflictFound = true
					outboundListenerConflict{
						metric:          model.ProxyStatusConflictOutboundListenerTCPOverTCP,
						node:            pluginParams.Node,
						listenerName:    listenerMapKey,
						currentServices: currentListenerEntry.services,
						currentProtocol: currentListenerEntry.servicePort.Protocol,
						newHostname:     newHostname,
						newProtocol:     pluginParams.Port.Protocol,
					}.addMetric(node, pluginParams.Push)
					break compareWithExisting
				}
				continue
			}

			// We have two non-catch all filter chains. Check for duplicates
			if reflect.DeepEqual(existingFilterChain.FilterChainMatch, incomingFilterChain.FilterChainMatch) {
				var newHostname host.Name
				if pluginParams.Service != nil {
					newHostname = pluginParams.Service.Hostname
				} else {
					// user defined outbound listener via sidecar API
					newHostname = "sidecar-config-egress-tcp-listener"
				}

				conflictFound = true
				outboundListenerConflict{
					metric:          model.ProxyStatusConflictOutboundListenerTCPOverTCP,
					node:            pluginParams.Node,
					listenerName:    listenerMapKey,
					currentServices: currentListenerEntry.services,
					currentProtocol: currentListenerEntry.servicePort.Protocol,
					newHostname:     newHostname,
					newProtocol:     pluginParams.Port.Protocol,
				}.addMetric(node, pluginParams.Push)
				break compareWithExisting
			}
		}

		if !conflictFound && !replacedFallthrough {
			// There is no conflict with any filter chain in the existing listener.
			// So append the new filter chains to the existing listener's filter chains
			newFilterChains = append(newFilterChains, incomingFilterChain)
			if pluginParams.Service != nil {
				lEntry := listenerMap[listenerMapKey]
				lEntry.services = append(lEntry.services, pluginParams.Service)
			}
		}
	}

	return newFilterChains
}

func mergeFilterChains(httpFilterChain, tcpFilterChain []*listener.FilterChain) []*listener.FilterChain {
<<<<<<< HEAD
	return append(tcpFilterChain, httpFilterChain...)
=======
	var newFilterChan []*listener.FilterChain
	for _, fc := range httpFilterChain {
		if fc.FilterChainMatch == nil {
			fc.FilterChainMatch = &listener.FilterChainMatch{}
		}

		fc.FilterChainMatch.ApplicationProtocols = append(fc.FilterChainMatch.ApplicationProtocols, plaintextHTTPALPNs...)
		newFilterChan = append(newFilterChan, fc)

	}
	return append(tcpFilterChain, newFilterChan...)
>>>>>>> 07cc6023
}

func getPluginFilterChain(opts buildListenerOpts) []istionetworking.FilterChain {
	filterChain := make([]istionetworking.FilterChain, len(opts.filterChainOpts))

	for id := range filterChain {
		if opts.filterChainOpts[id].httpOpts == nil {
			filterChain[id].ListenerProtocol = istionetworking.ListenerProtocolTCP
		} else {
			filterChain[id].ListenerProtocol = istionetworking.ListenerProtocolHTTP
		}
		filterChain[id].IsFallThrough = opts.filterChainOpts[id].isFallThrough
	}

	return filterChain
}

// isConflictWithWellKnownPort checks conflicts between incoming protocol and existing protocol.
// Mongo and MySQL are not allowed to co-exist with other protocols in one port.
func isConflictWithWellKnownPort(incoming, existing protocol.Instance, conflict int) bool {
	if conflict == NoConflict {
		return true
	}

	if (incoming == protocol.Mongo ||
		incoming == protocol.MySQL ||
		existing == protocol.Mongo ||
		existing == protocol.MySQL) && incoming != existing {
		return false
	}

	return true
}

func appendListenerFilters(filters []*listener.ListenerFilter) []*listener.ListenerFilter {
	hasTLSInspector := false
	hasHTTPInspector := false

	for _, f := range filters {
		hasTLSInspector = hasTLSInspector || f.Name == wellknown.TlsInspector
		hasHTTPInspector = hasHTTPInspector || f.Name == wellknown.HttpInspector
	}

	if !hasTLSInspector {
		filters =
			append(filters, &listener.ListenerFilter{Name: wellknown.TlsInspector})
	}

	if !hasHTTPInspector {
		filters =
			append(filters, &listener.ListenerFilter{Name: wellknown.HttpInspector})
	}

	return filters
}

// nolint: interfacer
func buildDownstreamTLSTransportSocket(tlsContext *auth.DownstreamTlsContext) *core.TransportSocket {
	if tlsContext == nil {
		return nil
	}
	return &core.TransportSocket{Name: util.EnvoyTLSSocketName, ConfigType: &core.TransportSocket_TypedConfig{TypedConfig: util.MessageToAny(tlsContext)}}
}

func insertFallthroughMetadata(chain *listener.FilterChain) {
	if chain.Metadata == nil {
		chain.Metadata = &core.Metadata{
			FilterMetadata: map[string]*structpb.Struct{},
		}
	}
	if chain.Metadata.FilterMetadata[PilotMetaKey] == nil {
		chain.Metadata.FilterMetadata[PilotMetaKey] = &structpb.Struct{
			Fields: map[string]*structpb.Value{},
		}
	}
	chain.Metadata.FilterMetadata[PilotMetaKey].Fields["fallthrough"] =
		&structpb.Value{Kind: &structpb.Value_BoolValue{BoolValue: true}}
}

func isMatchAllFilterChain(fc *listener.FilterChain) bool {
	if fc.FilterChainMatch == nil || reflect.DeepEqual(fc.FilterChainMatch, &listener.FilterChainMatch{}) {
		return true
	}
	return false
}

func isFallthroughFilterChain(fc *listener.FilterChain) bool {
	if fc.Metadata != nil && fc.Metadata.FilterMetadata != nil &&
		fc.Metadata.FilterMetadata[PilotMetaKey] != nil && fc.Metadata.FilterMetadata[PilotMetaKey].Fields["fallthrough"] != nil {
		return fc.Metadata.FilterMetadata[PilotMetaKey].Fields["fallthrough"].GetBoolValue()
	}
	return false
}

func removeListenerFilterTimeout(listeners []*xdsapi.Listener) {
	for _, l := range listeners {
		// Remove listener filter timeout for
		// 	1. outbound listeners AND
		// 	2. without HTTP inspector
		hasHTTPInspector := false
		for _, lf := range l.ListenerFilters {
			if lf.Name == wellknown.HttpInspector {
				hasHTTPInspector = true
				break
			}
		}

		if !hasHTTPInspector && l.TrafficDirection == core.TrafficDirection_OUTBOUND {
			l.ListenerFiltersTimeout = nil
			l.ContinueOnListenerFiltersTimeout = false
		}
	}
}<|MERGE_RESOLUTION|>--- conflicted
+++ resolved
@@ -1551,25 +1551,7 @@
 				}
 			}
 
-<<<<<<< HEAD
-		// Add application protocol filter chain match to the http filter chain. The application protocol will be set by http inspector
-		// A fail through filter chain will be appended to the listener to allow arbitrary egress TCP traffic pass through even when its
-		// port is conflicted with existing HTTP services
-		for _, opt := range opts {
-			if opt.match == nil {
-				opt.match = &listener.FilterChainMatch{}
-			}
-
-			// Support HTTP/1.0, HTTP/1.1 and HTTP/2
-			opt.match.ApplicationProtocols = append(opt.match.ApplicationProtocols, applicationProtocols...)
-			opt.match.ApplicationProtocols = append(opt.match.ApplicationProtocols, H2Protocol)
-		}
-
-		listenerOpts.filterChainOpts = opts
-		listenerOpts.needHTTPInspector = true
-=======
 			listenerOpts.filterChainOpts = opts
->>>>>>> 07cc6023
 
 		case istionetworking.ListenerProtocolThrift:
 			// Hard code the service IP for outbound thrift service listeners. HTTP services
@@ -2281,19 +2263,6 @@
 // appendListenerFallthroughRoute adds a filter that will match all traffic and direct to the
 // PassthroughCluster. This should be appended as the final filter or it will mask the others.
 // This allows external https traffic, even when port the port (usually 443) is in use by another service.
-<<<<<<< HEAD
-func appendListenerFallthroughRoute(l *xdsapi.Listener, opts *buildListenerOpts, node *model.Proxy, currentListenerEntry *outboundListenerEntry) {
-	// If traffic policy is REGISTRY_ONLY, the traffic will already be blocked, so no action is needed.
-	if features.EnableFallthroughRoute.Get() && isAllowAnyOutbound(node) {
-		wildcardMatch := &listener.FilterChainMatch{}
-		for _, fc := range l.FilterChains {
-			if fc.FilterChainMatch == nil || reflect.DeepEqual(fc.FilterChainMatch, wildcardMatch) {
-				// We can only have one wildcard match. If the filter chain already has one, skip it
-				// This happens in the case of HTTP, which will get a fallthrough route added later,
-				// or TCP, which is not supported
-				return
-			}
-=======
 func appendListenerFallthroughRoute(l *xdsapi.Listener, opts *buildListenerOpts,
 	node *model.Proxy, currentListenerEntry *outboundListenerEntry) {
 	wildcardMatch := &listener.FilterChainMatch{}
@@ -2303,7 +2272,6 @@
 			// This happens in the case of HTTP, which will get a fallthrough route added later,
 			// or TCP, which is not supported
 			return
->>>>>>> 07cc6023
 		}
 	}
 
@@ -2591,9 +2559,6 @@
 }
 
 func mergeFilterChains(httpFilterChain, tcpFilterChain []*listener.FilterChain) []*listener.FilterChain {
-<<<<<<< HEAD
-	return append(tcpFilterChain, httpFilterChain...)
-=======
 	var newFilterChan []*listener.FilterChain
 	for _, fc := range httpFilterChain {
 		if fc.FilterChainMatch == nil {
@@ -2605,7 +2570,6 @@
 
 	}
 	return append(tcpFilterChain, newFilterChan...)
->>>>>>> 07cc6023
 }
 
 func getPluginFilterChain(opts buildListenerOpts) []istionetworking.FilterChain {
