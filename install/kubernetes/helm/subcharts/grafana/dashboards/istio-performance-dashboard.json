--- conflicted
+++ resolved
@@ -475,11 +475,6 @@
       }
     },
     {
-<<<<<<< HEAD
-      "content": "The charts on this dashboard are intended to show Istio main components cost in terms resources utilization under steady load.\n\n- **vCPU/1k rps:** shows vCPU utilization by the main Istio components normalized by 1000 requests/second. When idle or low traffic, this chart will be blank. The curve for istio-proxy refers to the services sidecars only. \n- **vCPU:** vCPU utilization by Istio components, not normalized.\n- **Memory:** memory footprint for the components. Telemetry and policy are normalized by 1k rps, and no data is shown  when there is no traffic. For ingress and istio-proxy, the data is per instance. \n- **Bytes transferred/ sec:** shows the number of bytes flowing through each Istio component.",
-      "gridPos": {
-        "h": 4,
-=======
       "aliasColors": {},
       "bars": false,
       "dashLength": 10,
@@ -488,18 +483,10 @@
       "fill": 1,
       "gridPos": {
         "h": 9,
->>>>>>> 7ede847f
         "w": 24,
         "x": 0,
         "y": 18
       },
-<<<<<<< HEAD
-      "id": 11,
-      "links": [],
-      "mode": "markdown",
-      "title": "Istio Performance Dashboard Readme",
-      "type": "text"
-=======
       "id": 8,
       "legend": {
         "alignAsTable": false,
@@ -573,7 +560,6 @@
         "align": false,
         "alignLevel": null
       }
->>>>>>> 7ede847f
     }
   ],
   "refresh": "5s",
@@ -614,10 +600,5 @@
   },
   "timezone": "",
   "title": "Istio Performance Dashboard",
-<<<<<<< HEAD
-  "uid": "t8BUIg1mz",
-  "version": 1
-=======
   "version": 4
->>>>>>> 7ede847f
 }